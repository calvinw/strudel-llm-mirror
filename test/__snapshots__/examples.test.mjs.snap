// Vitest Snapshot v1, https://vitest.dev/guide/snapshot.html

exports[`runs examples > example "_euclidRot" example index 0 1`] = `
[
  "[ 0/1 → 1/5 | note:c3 ]",
  "[ 2/5 → 3/5 | note:c3 ]",
  "[ 1/1 → 6/5 | note:c3 ]",
  "[ 7/5 → 8/5 | note:c3 ]",
  "[ 2/1 → 11/5 | note:c3 ]",
  "[ 12/5 → 13/5 | note:c3 ]",
  "[ 3/1 → 16/5 | note:c3 ]",
  "[ 17/5 → 18/5 | note:c3 ]",
]
`;

exports[`runs examples > example "_euclidRot" example index 1 1`] = `
[
  "[ 0/1 → 1/4 | note:c3 ]",
  "[ 1/4 → 1/2 | note:c3 ]",
  "[ 1/2 → 3/4 | note:c3 ]",
  "[ 1/1 → 5/4 | note:c3 ]",
  "[ 5/4 → 3/2 | note:c3 ]",
  "[ 3/2 → 7/4 | note:c3 ]",
  "[ 2/1 → 9/4 | note:c3 ]",
  "[ 9/4 → 5/2 | note:c3 ]",
  "[ 5/2 → 11/4 | note:c3 ]",
  "[ 3/1 → 13/4 | note:c3 ]",
  "[ 13/4 → 7/2 | note:c3 ]",
  "[ 7/2 → 15/4 | note:c3 ]",
]
`;

exports[`runs examples > example "_euclidRot" example index 2 1`] = `
[
  "[ 1/5 → 2/5 | note:c3 ]",
  "[ 2/5 → 3/5 | note:c3 ]",
  "[ 4/5 → 1/1 | note:c3 ]",
  "[ 6/5 → 7/5 | note:c3 ]",
  "[ 7/5 → 8/5 | note:c3 ]",
  "[ 9/5 → 2/1 | note:c3 ]",
  "[ 11/5 → 12/5 | note:c3 ]",
  "[ 12/5 → 13/5 | note:c3 ]",
  "[ 14/5 → 3/1 | note:c3 ]",
  "[ 16/5 → 17/5 | note:c3 ]",
  "[ 17/5 → 18/5 | note:c3 ]",
  "[ 19/5 → 4/1 | note:c3 ]",
]
`;

exports[`runs examples > example "_euclidRot" example index 3 1`] = `
[
  "[ 0/1 → 1/7 | note:c3 ]",
  "[ 2/7 → 3/7 | note:c3 ]",
  "[ 4/7 → 5/7 | note:c3 ]",
  "[ 1/1 → 8/7 | note:c3 ]",
  "[ 9/7 → 10/7 | note:c3 ]",
  "[ 11/7 → 12/7 | note:c3 ]",
  "[ 2/1 → 15/7 | note:c3 ]",
  "[ 16/7 → 17/7 | note:c3 ]",
  "[ 18/7 → 19/7 | note:c3 ]",
  "[ 3/1 → 22/7 | note:c3 ]",
  "[ 23/7 → 24/7 | note:c3 ]",
  "[ 25/7 → 26/7 | note:c3 ]",
]
`;

exports[`runs examples > example "_euclidRot" example index 4 1`] = `
[
  "[ 0/1 → 1/8 | note:c3 ]",
  "[ 3/8 → 1/2 | note:c3 ]",
  "[ 3/4 → 7/8 | note:c3 ]",
  "[ 1/1 → 9/8 | note:c3 ]",
  "[ 11/8 → 3/2 | note:c3 ]",
  "[ 7/4 → 15/8 | note:c3 ]",
  "[ 2/1 → 17/8 | note:c3 ]",
  "[ 19/8 → 5/2 | note:c3 ]",
  "[ 11/4 → 23/8 | note:c3 ]",
  "[ 3/1 → 25/8 | note:c3 ]",
  "[ 27/8 → 7/2 | note:c3 ]",
  "[ 15/4 → 31/8 | note:c3 ]",
]
`;

exports[`runs examples > example "_euclidRot" example index 5 1`] = `
[
  "[ 0/1 → 1/7 | note:c3 ]",
  "[ 2/7 → 3/7 | note:c3 ]",
  "[ 4/7 → 5/7 | note:c3 ]",
  "[ 6/7 → 1/1 | note:c3 ]",
  "[ 1/1 → 8/7 | note:c3 ]",
  "[ 9/7 → 10/7 | note:c3 ]",
  "[ 11/7 → 12/7 | note:c3 ]",
  "[ 13/7 → 2/1 | note:c3 ]",
  "[ 2/1 → 15/7 | note:c3 ]",
  "[ 16/7 → 17/7 | note:c3 ]",
  "[ 18/7 → 19/7 | note:c3 ]",
  "[ 20/7 → 3/1 | note:c3 ]",
  "[ 3/1 → 22/7 | note:c3 ]",
  "[ 23/7 → 24/7 | note:c3 ]",
  "[ 25/7 → 26/7 | note:c3 ]",
  "[ 27/7 → 4/1 | note:c3 ]",
]
`;

exports[`runs examples > example "_euclidRot" example index 6 1`] = `
[
  "[ 0/1 → 1/9 | note:c3 ]",
  "[ 2/9 → 1/3 | note:c3 ]",
  "[ 4/9 → 5/9 | note:c3 ]",
  "[ 2/3 → 7/9 | note:c3 ]",
  "[ 1/1 → 10/9 | note:c3 ]",
  "[ 11/9 → 4/3 | note:c3 ]",
  "[ 13/9 → 14/9 | note:c3 ]",
  "[ 5/3 → 16/9 | note:c3 ]",
  "[ 2/1 → 19/9 | note:c3 ]",
  "[ 20/9 → 7/3 | note:c3 ]",
  "[ 22/9 → 23/9 | note:c3 ]",
  "[ 8/3 → 25/9 | note:c3 ]",
  "[ 3/1 → 28/9 | note:c3 ]",
  "[ 29/9 → 10/3 | note:c3 ]",
  "[ 31/9 → 32/9 | note:c3 ]",
  "[ 11/3 → 34/9 | note:c3 ]",
]
`;

exports[`runs examples > example "_euclidRot" example index 7 1`] = `
[
  "[ 0/1 → 1/11 | note:c3 ]",
  "[ 3/11 → 4/11 | note:c3 ]",
  "[ 6/11 → 7/11 | note:c3 ]",
  "[ 9/11 → 10/11 | note:c3 ]",
  "[ 1/1 → 12/11 | note:c3 ]",
  "[ 14/11 → 15/11 | note:c3 ]",
  "[ 17/11 → 18/11 | note:c3 ]",
  "[ 20/11 → 21/11 | note:c3 ]",
  "[ 2/1 → 23/11 | note:c3 ]",
  "[ 25/11 → 26/11 | note:c3 ]",
  "[ 28/11 → 29/11 | note:c3 ]",
  "[ 31/11 → 32/11 | note:c3 ]",
  "[ 3/1 → 34/11 | note:c3 ]",
  "[ 36/11 → 37/11 | note:c3 ]",
  "[ 39/11 → 40/11 | note:c3 ]",
  "[ 42/11 → 43/11 | note:c3 ]",
]
`;

exports[`runs examples > example "_euclidRot" example index 8 1`] = `
[
  "[ 0/1 → 1/6 | note:c3 ]",
  "[ 1/6 → 1/3 | note:c3 ]",
  "[ 1/3 → 1/2 | note:c3 ]",
  "[ 1/2 → 2/3 | note:c3 ]",
  "[ 2/3 → 5/6 | note:c3 ]",
  "[ 1/1 → 7/6 | note:c3 ]",
  "[ 7/6 → 4/3 | note:c3 ]",
  "[ 4/3 → 3/2 | note:c3 ]",
  "[ 3/2 → 5/3 | note:c3 ]",
  "[ 5/3 → 11/6 | note:c3 ]",
  "[ 2/1 → 13/6 | note:c3 ]",
  "[ 13/6 → 7/3 | note:c3 ]",
  "[ 7/3 → 5/2 | note:c3 ]",
  "[ 5/2 → 8/3 | note:c3 ]",
  "[ 8/3 → 17/6 | note:c3 ]",
  "[ 3/1 → 19/6 | note:c3 ]",
  "[ 19/6 → 10/3 | note:c3 ]",
  "[ 10/3 → 7/2 | note:c3 ]",
  "[ 7/2 → 11/3 | note:c3 ]",
  "[ 11/3 → 23/6 | note:c3 ]",
]
`;

exports[`runs examples > example "_euclidRot" example index 9 1`] = `
[
  "[ 0/1 → 1/7 | note:c3 ]",
  "[ 2/7 → 3/7 | note:c3 ]",
  "[ 3/7 → 4/7 | note:c3 ]",
  "[ 5/7 → 6/7 | note:c3 ]",
  "[ 6/7 → 1/1 | note:c3 ]",
  "[ 1/1 → 8/7 | note:c3 ]",
  "[ 9/7 → 10/7 | note:c3 ]",
  "[ 10/7 → 11/7 | note:c3 ]",
  "[ 12/7 → 13/7 | note:c3 ]",
  "[ 13/7 → 2/1 | note:c3 ]",
  "[ 2/1 → 15/7 | note:c3 ]",
  "[ 16/7 → 17/7 | note:c3 ]",
  "[ 17/7 → 18/7 | note:c3 ]",
  "[ 19/7 → 20/7 | note:c3 ]",
  "[ 20/7 → 3/1 | note:c3 ]",
  "[ 3/1 → 22/7 | note:c3 ]",
  "[ 23/7 → 24/7 | note:c3 ]",
  "[ 24/7 → 25/7 | note:c3 ]",
  "[ 26/7 → 27/7 | note:c3 ]",
  "[ 27/7 → 4/1 | note:c3 ]",
]
`;

exports[`runs examples > example "_euclidRot" example index 10 1`] = `
[
  "[ 0/1 → 1/8 | note:c3 ]",
  "[ 1/4 → 3/8 | note:c3 ]",
  "[ 3/8 → 1/2 | note:c3 ]",
  "[ 5/8 → 3/4 | note:c3 ]",
  "[ 3/4 → 7/8 | note:c3 ]",
  "[ 1/1 → 9/8 | note:c3 ]",
  "[ 5/4 → 11/8 | note:c3 ]",
  "[ 11/8 → 3/2 | note:c3 ]",
  "[ 13/8 → 7/4 | note:c3 ]",
  "[ 7/4 → 15/8 | note:c3 ]",
  "[ 2/1 → 17/8 | note:c3 ]",
  "[ 9/4 → 19/8 | note:c3 ]",
  "[ 19/8 → 5/2 | note:c3 ]",
  "[ 21/8 → 11/4 | note:c3 ]",
  "[ 11/4 → 23/8 | note:c3 ]",
  "[ 3/1 → 25/8 | note:c3 ]",
  "[ 13/4 → 27/8 | note:c3 ]",
  "[ 27/8 → 7/2 | note:c3 ]",
  "[ 29/8 → 15/4 | note:c3 ]",
  "[ 15/4 → 31/8 | note:c3 ]",
]
`;

exports[`runs examples > example "_euclidRot" example index 11 1`] = `
[
  "[ 0/1 → 1/9 | note:c3 ]",
  "[ 2/9 → 1/3 | note:c3 ]",
  "[ 4/9 → 5/9 | note:c3 ]",
  "[ 2/3 → 7/9 | note:c3 ]",
  "[ 8/9 → 1/1 | note:c3 ]",
  "[ 1/1 → 10/9 | note:c3 ]",
  "[ 11/9 → 4/3 | note:c3 ]",
  "[ 13/9 → 14/9 | note:c3 ]",
  "[ 5/3 → 16/9 | note:c3 ]",
  "[ 17/9 → 2/1 | note:c3 ]",
  "[ 2/1 → 19/9 | note:c3 ]",
  "[ 20/9 → 7/3 | note:c3 ]",
  "[ 22/9 → 23/9 | note:c3 ]",
  "[ 8/3 → 25/9 | note:c3 ]",
  "[ 26/9 → 3/1 | note:c3 ]",
  "[ 3/1 → 28/9 | note:c3 ]",
  "[ 29/9 → 10/3 | note:c3 ]",
  "[ 31/9 → 32/9 | note:c3 ]",
  "[ 11/3 → 34/9 | note:c3 ]",
  "[ 35/9 → 4/1 | note:c3 ]",
]
`;

exports[`runs examples > example "_euclidRot" example index 12 1`] = `
[
  "[ 0/1 → 1/11 | note:c3 ]",
  "[ 2/11 → 3/11 | note:c3 ]",
  "[ 4/11 → 5/11 | note:c3 ]",
  "[ 6/11 → 7/11 | note:c3 ]",
  "[ 8/11 → 9/11 | note:c3 ]",
  "[ 1/1 → 12/11 | note:c3 ]",
  "[ 13/11 → 14/11 | note:c3 ]",
  "[ 15/11 → 16/11 | note:c3 ]",
  "[ 17/11 → 18/11 | note:c3 ]",
  "[ 19/11 → 20/11 | note:c3 ]",
  "[ 2/1 → 23/11 | note:c3 ]",
  "[ 24/11 → 25/11 | note:c3 ]",
  "[ 26/11 → 27/11 | note:c3 ]",
  "[ 28/11 → 29/11 | note:c3 ]",
  "[ 30/11 → 31/11 | note:c3 ]",
  "[ 3/1 → 34/11 | note:c3 ]",
  "[ 35/11 → 36/11 | note:c3 ]",
  "[ 37/11 → 38/11 | note:c3 ]",
  "[ 39/11 → 40/11 | note:c3 ]",
  "[ 41/11 → 42/11 | note:c3 ]",
]
`;

exports[`runs examples > example "_euclidRot" example index 13 1`] = `
[
  "[ 0/1 → 1/12 | note:c3 ]",
  "[ 1/4 → 1/3 | note:c3 ]",
  "[ 5/12 → 1/2 | note:c3 ]",
  "[ 2/3 → 3/4 | note:c3 ]",
  "[ 5/6 → 11/12 | note:c3 ]",
  "[ 1/1 → 13/12 | note:c3 ]",
  "[ 5/4 → 4/3 | note:c3 ]",
  "[ 17/12 → 3/2 | note:c3 ]",
  "[ 5/3 → 7/4 | note:c3 ]",
  "[ 11/6 → 23/12 | note:c3 ]",
  "[ 2/1 → 25/12 | note:c3 ]",
  "[ 9/4 → 7/3 | note:c3 ]",
  "[ 29/12 → 5/2 | note:c3 ]",
  "[ 8/3 → 11/4 | note:c3 ]",
  "[ 17/6 → 35/12 | note:c3 ]",
  "[ 3/1 → 37/12 | note:c3 ]",
  "[ 13/4 → 10/3 | note:c3 ]",
  "[ 41/12 → 7/2 | note:c3 ]",
  "[ 11/3 → 15/4 | note:c3 ]",
  "[ 23/6 → 47/12 | note:c3 ]",
]
`;

exports[`runs examples > example "_euclidRot" example index 14 1`] = `
[
  "[ 0/1 → 1/16 | note:c3 ]",
  "[ 3/16 → 1/4 | note:c3 ]",
  "[ 3/8 → 7/16 | note:c3 ]",
  "[ 9/16 → 5/8 | note:c3 ]",
  "[ 3/4 → 13/16 | note:c3 ]",
  "[ 1/1 → 17/16 | note:c3 ]",
  "[ 19/16 → 5/4 | note:c3 ]",
  "[ 11/8 → 23/16 | note:c3 ]",
  "[ 25/16 → 13/8 | note:c3 ]",
  "[ 7/4 → 29/16 | note:c3 ]",
  "[ 2/1 → 33/16 | note:c3 ]",
  "[ 35/16 → 9/4 | note:c3 ]",
  "[ 19/8 → 39/16 | note:c3 ]",
  "[ 41/16 → 21/8 | note:c3 ]",
  "[ 11/4 → 45/16 | note:c3 ]",
  "[ 3/1 → 49/16 | note:c3 ]",
  "[ 51/16 → 13/4 | note:c3 ]",
  "[ 27/8 → 55/16 | note:c3 ]",
  "[ 57/16 → 29/8 | note:c3 ]",
  "[ 15/4 → 61/16 | note:c3 ]",
]
`;

exports[`runs examples > example "_euclidRot" example index 15 1`] = `
[
  "[ 0/1 → 1/8 | note:c3 ]",
  "[ 1/8 → 1/4 | note:c3 ]",
  "[ 1/4 → 3/8 | note:c3 ]",
  "[ 3/8 → 1/2 | note:c3 ]",
  "[ 1/2 → 5/8 | note:c3 ]",
  "[ 5/8 → 3/4 | note:c3 ]",
  "[ 3/4 → 7/8 | note:c3 ]",
  "[ 1/1 → 9/8 | note:c3 ]",
  "[ 9/8 → 5/4 | note:c3 ]",
  "[ 5/4 → 11/8 | note:c3 ]",
  "[ 11/8 → 3/2 | note:c3 ]",
  "[ 3/2 → 13/8 | note:c3 ]",
  "[ 13/8 → 7/4 | note:c3 ]",
  "[ 7/4 → 15/8 | note:c3 ]",
  "[ 2/1 → 17/8 | note:c3 ]",
  "[ 17/8 → 9/4 | note:c3 ]",
  "[ 9/4 → 19/8 | note:c3 ]",
  "[ 19/8 → 5/2 | note:c3 ]",
  "[ 5/2 → 21/8 | note:c3 ]",
  "[ 21/8 → 11/4 | note:c3 ]",
  "[ 11/4 → 23/8 | note:c3 ]",
  "[ 3/1 → 25/8 | note:c3 ]",
  "[ 25/8 → 13/4 | note:c3 ]",
  "[ 13/4 → 27/8 | note:c3 ]",
  "[ 27/8 → 7/2 | note:c3 ]",
  "[ 7/2 → 29/8 | note:c3 ]",
  "[ 29/8 → 15/4 | note:c3 ]",
  "[ 15/4 → 31/8 | note:c3 ]",
]
`;

exports[`runs examples > example "_euclidRot" example index 16 1`] = `
[
  "[ 0/1 → 1/12 | note:c3 ]",
  "[ 1/6 → 1/4 | note:c3 ]",
  "[ 1/4 → 1/3 | note:c3 ]",
  "[ 5/12 → 1/2 | note:c3 ]",
  "[ 7/12 → 2/3 | note:c3 ]",
  "[ 2/3 → 3/4 | note:c3 ]",
  "[ 5/6 → 11/12 | note:c3 ]",
  "[ 1/1 → 13/12 | note:c3 ]",
  "[ 7/6 → 5/4 | note:c3 ]",
  "[ 5/4 → 4/3 | note:c3 ]",
  "[ 17/12 → 3/2 | note:c3 ]",
  "[ 19/12 → 5/3 | note:c3 ]",
  "[ 5/3 → 7/4 | note:c3 ]",
  "[ 11/6 → 23/12 | note:c3 ]",
  "[ 2/1 → 25/12 | note:c3 ]",
  "[ 13/6 → 9/4 | note:c3 ]",
  "[ 9/4 → 7/3 | note:c3 ]",
  "[ 29/12 → 5/2 | note:c3 ]",
  "[ 31/12 → 8/3 | note:c3 ]",
  "[ 8/3 → 11/4 | note:c3 ]",
  "[ 17/6 → 35/12 | note:c3 ]",
  "[ 3/1 → 37/12 | note:c3 ]",
  "[ 19/6 → 13/4 | note:c3 ]",
  "[ 13/4 → 10/3 | note:c3 ]",
  "[ 41/12 → 7/2 | note:c3 ]",
  "[ 43/12 → 11/3 | note:c3 ]",
  "[ 11/3 → 15/4 | note:c3 ]",
  "[ 23/6 → 47/12 | note:c3 ]",
]
`;

exports[`runs examples > example "_euclidRot" example index 17 1`] = `
[
  "[ 1/16 → 1/8 | note:c3 ]",
  "[ 3/16 → 1/4 | note:c3 ]",
  "[ 5/16 → 3/8 | note:c3 ]",
  "[ 1/2 → 9/16 | note:c3 ]",
  "[ 5/8 → 11/16 | note:c3 ]",
  "[ 3/4 → 13/16 | note:c3 ]",
  "[ 7/8 → 15/16 | note:c3 ]",
  "[ 17/16 → 9/8 | note:c3 ]",
  "[ 19/16 → 5/4 | note:c3 ]",
  "[ 21/16 → 11/8 | note:c3 ]",
  "[ 3/2 → 25/16 | note:c3 ]",
  "[ 13/8 → 27/16 | note:c3 ]",
  "[ 7/4 → 29/16 | note:c3 ]",
  "[ 15/8 → 31/16 | note:c3 ]",
  "[ 33/16 → 17/8 | note:c3 ]",
  "[ 35/16 → 9/4 | note:c3 ]",
  "[ 37/16 → 19/8 | note:c3 ]",
  "[ 5/2 → 41/16 | note:c3 ]",
  "[ 21/8 → 43/16 | note:c3 ]",
  "[ 11/4 → 45/16 | note:c3 ]",
  "[ 23/8 → 47/16 | note:c3 ]",
  "[ 49/16 → 25/8 | note:c3 ]",
  "[ 51/16 → 13/4 | note:c3 ]",
  "[ 53/16 → 27/8 | note:c3 ]",
  "[ 7/2 → 57/16 | note:c3 ]",
  "[ 29/8 → 59/16 | note:c3 ]",
  "[ 15/4 → 61/16 | note:c3 ]",
  "[ 31/8 → 63/16 | note:c3 ]",
]
`;

exports[`runs examples > example "_euclidRot" example index 18 1`] = `
[
  "[ 0/1 → 1/16 | note:c3 ]",
  "[ 1/8 → 3/16 | note:c3 ]",
  "[ 3/16 → 1/4 | note:c3 ]",
  "[ 5/16 → 3/8 | note:c3 ]",
  "[ 7/16 → 1/2 | note:c3 ]",
  "[ 9/16 → 5/8 | note:c3 ]",
  "[ 5/8 → 11/16 | note:c3 ]",
  "[ 3/4 → 13/16 | note:c3 ]",
  "[ 7/8 → 15/16 | note:c3 ]",
  "[ 1/1 → 17/16 | note:c3 ]",
  "[ 9/8 → 19/16 | note:c3 ]",
  "[ 19/16 → 5/4 | note:c3 ]",
  "[ 21/16 → 11/8 | note:c3 ]",
  "[ 23/16 → 3/2 | note:c3 ]",
  "[ 25/16 → 13/8 | note:c3 ]",
  "[ 13/8 → 27/16 | note:c3 ]",
  "[ 7/4 → 29/16 | note:c3 ]",
  "[ 15/8 → 31/16 | note:c3 ]",
  "[ 2/1 → 33/16 | note:c3 ]",
  "[ 17/8 → 35/16 | note:c3 ]",
  "[ 35/16 → 9/4 | note:c3 ]",
  "[ 37/16 → 19/8 | note:c3 ]",
  "[ 39/16 → 5/2 | note:c3 ]",
  "[ 41/16 → 21/8 | note:c3 ]",
  "[ 21/8 → 43/16 | note:c3 ]",
  "[ 11/4 → 45/16 | note:c3 ]",
  "[ 23/8 → 47/16 | note:c3 ]",
  "[ 3/1 → 49/16 | note:c3 ]",
  "[ 25/8 → 51/16 | note:c3 ]",
  "[ 51/16 → 13/4 | note:c3 ]",
  "[ 53/16 → 27/8 | note:c3 ]",
  "[ 55/16 → 7/2 | note:c3 ]",
  "[ 57/16 → 29/8 | note:c3 ]",
  "[ 29/8 → 59/16 | note:c3 ]",
  "[ 15/4 → 61/16 | note:c3 ]",
  "[ 31/8 → 63/16 | note:c3 ]",
]
`;

exports[`runs examples > example "_euclidRot" example index 19 1`] = `
[
  "[ 1/24 → 1/12 | note:c3 ]",
  "[ 1/6 → 5/24 | note:c3 ]",
  "[ 1/4 → 7/24 | note:c3 ]",
  "[ 1/3 → 3/8 | note:c3 ]",
  "[ 5/12 → 11/24 | note:c3 ]",
  "[ 1/2 → 13/24 | note:c3 ]",
  "[ 7/12 → 5/8 | note:c3 ]",
  "[ 17/24 → 3/4 | note:c3 ]",
  "[ 19/24 → 5/6 | note:c3 ]",
  "[ 7/8 → 11/12 | note:c3 ]",
  "[ 23/24 → 1/1 | note:c3 ]",
  "[ 25/24 → 13/12 | note:c3 ]",
  "[ 7/6 → 29/24 | note:c3 ]",
  "[ 5/4 → 31/24 | note:c3 ]",
  "[ 4/3 → 11/8 | note:c3 ]",
  "[ 17/12 → 35/24 | note:c3 ]",
  "[ 3/2 → 37/24 | note:c3 ]",
  "[ 19/12 → 13/8 | note:c3 ]",
  "[ 41/24 → 7/4 | note:c3 ]",
  "[ 43/24 → 11/6 | note:c3 ]",
  "[ 15/8 → 23/12 | note:c3 ]",
  "[ 47/24 → 2/1 | note:c3 ]",
  "[ 49/24 → 25/12 | note:c3 ]",
  "[ 13/6 → 53/24 | note:c3 ]",
  "[ 9/4 → 55/24 | note:c3 ]",
  "[ 7/3 → 19/8 | note:c3 ]",
  "[ 29/12 → 59/24 | note:c3 ]",
  "[ 5/2 → 61/24 | note:c3 ]",
  "[ 31/12 → 21/8 | note:c3 ]",
  "[ 65/24 → 11/4 | note:c3 ]",
  "[ 67/24 → 17/6 | note:c3 ]",
  "[ 23/8 → 35/12 | note:c3 ]",
  "[ 71/24 → 3/1 | note:c3 ]",
  "[ 73/24 → 37/12 | note:c3 ]",
  "[ 19/6 → 77/24 | note:c3 ]",
  "[ 13/4 → 79/24 | note:c3 ]",
  "[ 10/3 → 27/8 | note:c3 ]",
  "[ 41/12 → 83/24 | note:c3 ]",
  "[ 7/2 → 85/24 | note:c3 ]",
  "[ 43/12 → 29/8 | note:c3 ]",
  "[ 89/24 → 15/4 | note:c3 ]",
  "[ 91/24 → 23/6 | note:c3 ]",
  "[ 31/8 → 47/12 | note:c3 ]",
  "[ 95/24 → 4/1 | note:c3 ]",
]
`;

exports[`runs examples > example "_euclidRot" example index 20 1`] = `
[
  "[ 1/24 → 1/12 | note:c3 ]",
  "[ 1/8 → 1/6 | note:c3 ]",
  "[ 5/24 → 1/4 | note:c3 ]",
  "[ 7/24 → 1/3 | note:c3 ]",
  "[ 1/3 → 3/8 | note:c3 ]",
  "[ 5/12 → 11/24 | note:c3 ]",
  "[ 1/2 → 13/24 | note:c3 ]",
  "[ 7/12 → 5/8 | note:c3 ]",
  "[ 2/3 → 17/24 | note:c3 ]",
  "[ 3/4 → 19/24 | note:c3 ]",
  "[ 19/24 → 5/6 | note:c3 ]",
  "[ 7/8 → 11/12 | note:c3 ]",
  "[ 23/24 → 1/1 | note:c3 ]",
  "[ 25/24 → 13/12 | note:c3 ]",
  "[ 9/8 → 7/6 | note:c3 ]",
  "[ 29/24 → 5/4 | note:c3 ]",
  "[ 31/24 → 4/3 | note:c3 ]",
  "[ 4/3 → 11/8 | note:c3 ]",
  "[ 17/12 → 35/24 | note:c3 ]",
  "[ 3/2 → 37/24 | note:c3 ]",
  "[ 19/12 → 13/8 | note:c3 ]",
  "[ 5/3 → 41/24 | note:c3 ]",
  "[ 7/4 → 43/24 | note:c3 ]",
  "[ 43/24 → 11/6 | note:c3 ]",
  "[ 15/8 → 23/12 | note:c3 ]",
  "[ 47/24 → 2/1 | note:c3 ]",
  "[ 49/24 → 25/12 | note:c3 ]",
  "[ 17/8 → 13/6 | note:c3 ]",
  "[ 53/24 → 9/4 | note:c3 ]",
  "[ 55/24 → 7/3 | note:c3 ]",
  "[ 7/3 → 19/8 | note:c3 ]",
  "[ 29/12 → 59/24 | note:c3 ]",
  "[ 5/2 → 61/24 | note:c3 ]",
  "[ 31/12 → 21/8 | note:c3 ]",
  "[ 8/3 → 65/24 | note:c3 ]",
  "[ 11/4 → 67/24 | note:c3 ]",
  "[ 67/24 → 17/6 | note:c3 ]",
  "[ 23/8 → 35/12 | note:c3 ]",
  "[ 71/24 → 3/1 | note:c3 ]",
  "[ 73/24 → 37/12 | note:c3 ]",
  "[ 25/8 → 19/6 | note:c3 ]",
  "[ 77/24 → 13/4 | note:c3 ]",
  "[ 79/24 → 10/3 | note:c3 ]",
  "[ 10/3 → 27/8 | note:c3 ]",
  "[ 41/12 → 83/24 | note:c3 ]",
  "[ 7/2 → 85/24 | note:c3 ]",
  "[ 43/12 → 29/8 | note:c3 ]",
  "[ 11/3 → 89/24 | note:c3 ]",
  "[ 15/4 → 91/24 | note:c3 ]",
  "[ 91/24 → 23/6 | note:c3 ]",
  "[ 31/8 → 47/12 | note:c3 ]",
  "[ 95/24 → 4/1 | note:c3 ]",
]
`;

exports[`runs examples > example "accelerate" example index 0 1`] = `
[
  "[ (0/1 → 1/1) ⇝ 2/1 | s:sax accelerate:0 ]",
  "[ 0/1 ⇜ (1/1 → 2/1) | s:sax accelerate:0 ]",
  "[ (2/1 → 3/1) ⇝ 4/1 | s:sax accelerate:1 ]",
  "[ 2/1 ⇜ (3/1 → 4/1) | s:sax accelerate:1 ]",
]
`;

exports[`runs examples > example "add" example index 0 1`] = `
[
  "[ 0/1 → 1/3 | note:C3 ]",
  "[ 1/3 → 2/3 | note:E3 ]",
  "[ 2/3 → 1/1 | note:G3 ]",
  "[ 1/1 → 4/3 | note:F3 ]",
  "[ 4/3 → 5/3 | note:A3 ]",
  "[ 5/3 → 2/1 | note:C4 ]",
  "[ 2/1 → 7/3 | note:G3 ]",
  "[ 7/3 → 8/3 | note:B3 ]",
  "[ 8/3 → 3/1 | note:D4 ]",
  "[ 3/1 → 10/3 | note:C3 ]",
  "[ 10/3 → 11/3 | note:E3 ]",
  "[ 11/3 → 4/1 | note:G3 ]",
]
`;

exports[`runs examples > example "add" example index 1 1`] = `
[
  "[ 0/1 → 1/3 | note:48 ]",
  "[ 1/3 → 2/3 | note:52 ]",
  "[ 2/3 → 1/1 | note:55 ]",
  "[ 1/1 → 4/3 | note:53 ]",
  "[ 4/3 → 5/3 | note:57 ]",
  "[ 5/3 → 2/1 | note:60 ]",
  "[ 2/1 → 7/3 | note:55 ]",
  "[ 7/3 → 8/3 | note:59 ]",
  "[ 8/3 → 3/1 | note:62 ]",
  "[ 3/1 → 10/3 | note:48 ]",
  "[ 10/3 → 11/3 | note:52 ]",
  "[ 11/3 → 4/1 | note:55 ]",
]
`;

exports[`runs examples > example "addVoicings" example index 0 1`] = `
[
  "[ 0/1 → 1/1 | note:E3 ]",
  "[ 0/1 → 1/1 | note:A3 ]",
  "[ 0/1 → 1/1 | note:D4 ]",
  "[ 0/1 → 1/1 | note:G4 ]",
  "[ 0/1 → 1/1 | note:B4 ]",
  "[ 1/1 → 2/1 | note:C#3 ]",
  "[ 1/1 → 2/1 | note:G3 ]",
  "[ 1/1 → 2/1 | note:B3 ]",
  "[ 1/1 → 2/1 | note:E4 ]",
  "[ 1/1 → 2/1 | note:A4 ]",
  "[ 2/1 → 3/1 | note:D3 ]",
  "[ 2/1 → 3/1 | note:G3 ]",
  "[ 2/1 → 3/1 | note:C4 ]",
  "[ 2/1 → 3/1 | note:F4 ]",
  "[ 2/1 → 3/1 | note:A4 ]",
  "[ 3/1 → 4/1 | note:F3 ]",
  "[ 3/1 → 4/1 | note:B3 ]",
  "[ 3/1 → 4/1 | note:E4 ]",
  "[ 3/1 → 4/1 | note:A4 ]",
  "[ 3/1 → 4/1 | note:D5 ]",
]
`;

exports[`runs examples > example "adsr" example index 0 1`] = `
[
  "[ 0/1 → 1/1 | note:c3 s:sawtooth cutoff:600 ]",
  "[ 1/1 → 2/1 | note:bb2 s:sawtooth cutoff:600 ]",
  "[ 2/1 → 3/1 | note:f3 s:sawtooth cutoff:600 ]",
  "[ 3/1 → 4/1 | note:eb3 s:sawtooth cutoff:600 ]",
]
`;

exports[`runs examples > example "almostAlways" example index 0 1`] = `
[
  "[ 0/1 → 1/8 | s:hh speed:0.5 ]",
  "[ 1/8 → 1/4 | s:hh speed:0.5 ]",
  "[ 1/4 → 3/8 | s:hh speed:0.5 ]",
  "[ 3/8 → 1/2 | s:hh speed:0.5 ]",
  "[ 1/2 → 5/8 | s:hh speed:0.5 ]",
  "[ 5/8 → 3/4 | s:hh speed:0.5 ]",
  "[ 3/4 → 7/8 | s:hh speed:0.5 ]",
  "[ 7/8 → 1/1 | s:hh speed:0.5 ]",
  "[ 1/1 → 9/8 | s:hh speed:0.5 ]",
  "[ 9/8 → 5/4 | s:hh speed:0.5 ]",
  "[ 5/4 → 11/8 | s:hh speed:0.5 ]",
  "[ 11/8 → 3/2 | s:hh speed:0.5 ]",
  "[ 3/2 → 13/8 | s:hh speed:0.5 ]",
  "[ 13/8 → 7/4 | s:hh speed:0.5 ]",
  "[ 7/4 → 15/8 | s:hh speed:0.5 ]",
  "[ 15/8 → 2/1 | s:hh speed:0.5 ]",
  "[ 2/1 → 17/8 | s:hh speed:0.5 ]",
  "[ 17/8 → 9/4 | s:hh speed:0.5 ]",
  "[ 9/4 → 19/8 | s:hh speed:0.5 ]",
  "[ 19/8 → 5/2 | s:hh speed:0.5 ]",
  "[ 5/2 → 21/8 | s:hh speed:0.5 ]",
  "[ 21/8 → 11/4 | s:hh speed:0.5 ]",
  "[ 11/4 → 23/8 | s:hh speed:0.5 ]",
  "[ 23/8 → 3/1 | s:hh speed:0.5 ]",
  "[ 3/1 → 25/8 | s:hh speed:0.5 ]",
  "[ 25/8 → 13/4 | s:hh ]",
  "[ 13/4 → 27/8 | s:hh speed:0.5 ]",
  "[ 27/8 → 7/2 | s:hh speed:0.5 ]",
  "[ 7/2 → 29/8 | s:hh speed:0.5 ]",
  "[ 29/8 → 15/4 | s:hh ]",
  "[ 15/4 → 31/8 | s:hh speed:0.5 ]",
  "[ 31/8 → 4/1 | s:hh speed:0.5 ]",
]
`;

exports[`runs examples > example "almostNever" example index 0 1`] = `
[
  "[ 0/1 → 1/8 | s:hh ]",
  "[ 1/8 → 1/4 | s:hh ]",
  "[ 1/4 → 3/8 | s:hh ]",
  "[ 3/8 → 1/2 | s:hh ]",
  "[ 1/2 → 5/8 | s:hh ]",
  "[ 5/8 → 3/4 | s:hh ]",
  "[ 3/4 → 7/8 | s:hh ]",
  "[ 7/8 → 1/1 | s:hh ]",
  "[ 1/1 → 9/8 | s:hh ]",
  "[ 9/8 → 5/4 | s:hh speed:0.5 ]",
  "[ 5/4 → 11/8 | s:hh speed:0.5 ]",
  "[ 11/8 → 3/2 | s:hh ]",
  "[ 3/2 → 13/8 | s:hh ]",
  "[ 13/8 → 7/4 | s:hh ]",
  "[ 7/4 → 15/8 | s:hh ]",
  "[ 15/8 → 2/1 | s:hh ]",
  "[ 2/1 → 17/8 | s:hh ]",
  "[ 17/8 → 9/4 | s:hh speed:0.5 ]",
  "[ 9/4 → 19/8 | s:hh ]",
  "[ 19/8 → 5/2 | s:hh ]",
  "[ 5/2 → 21/8 | s:hh ]",
  "[ 21/8 → 11/4 | s:hh ]",
  "[ 11/4 → 23/8 | s:hh ]",
  "[ 23/8 → 3/1 | s:hh ]",
  "[ 3/1 → 25/8 | s:hh speed:0.5 ]",
  "[ 25/8 → 13/4 | s:hh ]",
  "[ 13/4 → 27/8 | s:hh ]",
  "[ 27/8 → 7/2 | s:hh ]",
  "[ 7/2 → 29/8 | s:hh ]",
  "[ 29/8 → 15/4 | s:hh ]",
  "[ 15/4 → 31/8 | s:hh ]",
  "[ 31/8 → 4/1 | s:hh ]",
]
`;

exports[`runs examples > example "always" example index 0 1`] = `
[
  "[ 0/1 → 1/8 | s:hh speed:0.5 ]",
  "[ 1/8 → 1/4 | s:hh speed:0.5 ]",
  "[ 1/4 → 3/8 | s:hh speed:0.5 ]",
  "[ 3/8 → 1/2 | s:hh speed:0.5 ]",
  "[ 1/2 → 5/8 | s:hh speed:0.5 ]",
  "[ 5/8 → 3/4 | s:hh speed:0.5 ]",
  "[ 3/4 → 7/8 | s:hh speed:0.5 ]",
  "[ 7/8 → 1/1 | s:hh speed:0.5 ]",
  "[ 1/1 → 9/8 | s:hh speed:0.5 ]",
  "[ 9/8 → 5/4 | s:hh speed:0.5 ]",
  "[ 5/4 → 11/8 | s:hh speed:0.5 ]",
  "[ 11/8 → 3/2 | s:hh speed:0.5 ]",
  "[ 3/2 → 13/8 | s:hh speed:0.5 ]",
  "[ 13/8 → 7/4 | s:hh speed:0.5 ]",
  "[ 7/4 → 15/8 | s:hh speed:0.5 ]",
  "[ 15/8 → 2/1 | s:hh speed:0.5 ]",
  "[ 2/1 → 17/8 | s:hh speed:0.5 ]",
  "[ 17/8 → 9/4 | s:hh speed:0.5 ]",
  "[ 9/4 → 19/8 | s:hh speed:0.5 ]",
  "[ 19/8 → 5/2 | s:hh speed:0.5 ]",
  "[ 5/2 → 21/8 | s:hh speed:0.5 ]",
  "[ 21/8 → 11/4 | s:hh speed:0.5 ]",
  "[ 11/4 → 23/8 | s:hh speed:0.5 ]",
  "[ 23/8 → 3/1 | s:hh speed:0.5 ]",
  "[ 3/1 → 25/8 | s:hh speed:0.5 ]",
  "[ 25/8 → 13/4 | s:hh speed:0.5 ]",
  "[ 13/4 → 27/8 | s:hh speed:0.5 ]",
  "[ 27/8 → 7/2 | s:hh speed:0.5 ]",
  "[ 7/2 → 29/8 | s:hh speed:0.5 ]",
  "[ 29/8 → 15/4 | s:hh speed:0.5 ]",
  "[ 15/4 → 31/8 | s:hh speed:0.5 ]",
  "[ 31/8 → 4/1 | s:hh speed:0.5 ]",
]
`;

exports[`runs examples > example "amp" example index 0 1`] = `
[
  "[ (0/1 → 1/12) ⇝ 1/8 | s:bd amp:0.1 ]",
  "[ 0/1 ⇜ (1/12 → 1/8) | s:bd amp:0.1 ]",
  "[ (1/8 → 1/6) ⇝ 1/4 | s:bd amp:0.1 ]",
  "[ 1/8 ⇜ (1/6 → 1/4) | s:bd amp:0.5 ]",
  "[ (1/4 → 1/3) ⇝ 3/8 | s:bd amp:0.5 ]",
  "[ 1/4 ⇜ (1/3 → 3/8) | s:bd amp:0.1 ]",
  "[ (3/8 → 5/12) ⇝ 1/2 | s:bd amp:0.1 ]",
  "[ 3/8 ⇜ (5/12 → 1/2) | s:bd amp:0.1 ]",
  "[ 1/2 → 5/8 | s:bd amp:0.5 ]",
  "[ (5/8 → 2/3) ⇝ 3/4 | s:bd amp:0.5 ]",
  "[ 5/8 ⇜ (2/3 → 3/4) | s:bd amp:0.1 ]",
  "[ (3/4 → 5/6) ⇝ 7/8 | s:bd amp:0.1 ]",
  "[ 3/4 ⇜ (5/6 → 7/8) | s:bd amp:0.5 ]",
  "[ 7/8 → 1/1 | s:bd amp:0.5 ]",
  "[ (1/1 → 13/12) ⇝ 9/8 | s:bd amp:0.1 ]",
  "[ 1/1 ⇜ (13/12 → 9/8) | s:bd amp:0.1 ]",
  "[ (9/8 → 7/6) ⇝ 5/4 | s:bd amp:0.1 ]",
  "[ 9/8 ⇜ (7/6 → 5/4) | s:bd amp:0.5 ]",
  "[ (5/4 → 4/3) ⇝ 11/8 | s:bd amp:0.5 ]",
  "[ 5/4 ⇜ (4/3 → 11/8) | s:bd amp:0.1 ]",
  "[ (11/8 → 17/12) ⇝ 3/2 | s:bd amp:0.1 ]",
  "[ 11/8 ⇜ (17/12 → 3/2) | s:bd amp:0.1 ]",
  "[ 3/2 → 13/8 | s:bd amp:0.5 ]",
  "[ (13/8 → 5/3) ⇝ 7/4 | s:bd amp:0.5 ]",
  "[ 13/8 ⇜ (5/3 → 7/4) | s:bd amp:0.1 ]",
  "[ (7/4 → 11/6) ⇝ 15/8 | s:bd amp:0.1 ]",
  "[ 7/4 ⇜ (11/6 → 15/8) | s:bd amp:0.5 ]",
  "[ 15/8 → 2/1 | s:bd amp:0.5 ]",
  "[ (2/1 → 25/12) ⇝ 17/8 | s:bd amp:0.1 ]",
  "[ 2/1 ⇜ (25/12 → 17/8) | s:bd amp:0.1 ]",
  "[ (17/8 → 13/6) ⇝ 9/4 | s:bd amp:0.1 ]",
  "[ 17/8 ⇜ (13/6 → 9/4) | s:bd amp:0.5 ]",
  "[ (9/4 → 7/3) ⇝ 19/8 | s:bd amp:0.5 ]",
  "[ 9/4 ⇜ (7/3 → 19/8) | s:bd amp:0.1 ]",
  "[ (19/8 → 29/12) ⇝ 5/2 | s:bd amp:0.1 ]",
  "[ 19/8 ⇜ (29/12 → 5/2) | s:bd amp:0.1 ]",
  "[ 5/2 → 21/8 | s:bd amp:0.5 ]",
  "[ (21/8 → 8/3) ⇝ 11/4 | s:bd amp:0.5 ]",
  "[ 21/8 ⇜ (8/3 → 11/4) | s:bd amp:0.1 ]",
  "[ (11/4 → 17/6) ⇝ 23/8 | s:bd amp:0.1 ]",
  "[ 11/4 ⇜ (17/6 → 23/8) | s:bd amp:0.5 ]",
  "[ 23/8 → 3/1 | s:bd amp:0.5 ]",
  "[ (3/1 → 37/12) ⇝ 25/8 | s:bd amp:0.1 ]",
  "[ 3/1 ⇜ (37/12 → 25/8) | s:bd amp:0.1 ]",
  "[ (25/8 → 19/6) ⇝ 13/4 | s:bd amp:0.1 ]",
  "[ 25/8 ⇜ (19/6 → 13/4) | s:bd amp:0.5 ]",
  "[ (13/4 → 10/3) ⇝ 27/8 | s:bd amp:0.5 ]",
  "[ 13/4 ⇜ (10/3 → 27/8) | s:bd amp:0.1 ]",
  "[ (27/8 → 41/12) ⇝ 7/2 | s:bd amp:0.1 ]",
  "[ 27/8 ⇜ (41/12 → 7/2) | s:bd amp:0.1 ]",
  "[ 7/2 → 29/8 | s:bd amp:0.5 ]",
  "[ (29/8 → 11/3) ⇝ 15/4 | s:bd amp:0.5 ]",
  "[ 29/8 ⇜ (11/3 → 15/4) | s:bd amp:0.1 ]",
  "[ (15/4 → 23/6) ⇝ 31/8 | s:bd amp:0.1 ]",
  "[ 15/4 ⇜ (23/6 → 31/8) | s:bd amp:0.5 ]",
  "[ 31/8 → 4/1 | s:bd amp:0.5 ]",
]
`;

exports[`runs examples > example "apply" example index 0 1`] = `
[
  "[ 0/1 → 1/1 | note:C3 ]",
  "[ 0/1 → 1/1 | note:Eb3 ]",
  "[ 0/1 → 1/1 | note:G3 ]",
  "[ 1/1 → 2/1 | note:Eb3 ]",
  "[ 1/1 → 2/1 | note:G3 ]",
  "[ 1/1 → 2/1 | note:Bb3 ]",
  "[ 2/1 → 3/1 | note:G3 ]",
  "[ 2/1 → 3/1 | note:Bb3 ]",
  "[ 2/1 → 3/1 | note:D4 ]",
  "[ 3/1 → 4/1 | note:C3 ]",
  "[ 3/1 → 4/1 | note:Eb3 ]",
  "[ 3/1 → 4/1 | note:G3 ]",
]
`;

exports[`runs examples > example "arp" example index 0 1`] = `
[
  "[ 0/1 → 1/2 | note:c ]",
  "[ 1/2 → 1/1 | note:c ]",
  "[ 1/2 → 1/1 | note:g ]",
  "[ 1/1 → 3/2 | note:eb ]",
  "[ 3/2 → 2/1 | note:c ]",
  "[ 3/2 → 2/1 | note:g ]",
  "[ 2/1 → 5/2 | note:c ]",
  "[ 5/2 → 3/1 | note:c ]",
  "[ 5/2 → 3/1 | note:g ]",
  "[ 3/1 → 7/2 | note:eb ]",
  "[ 7/2 → 4/1 | note:c ]",
  "[ 7/2 → 4/1 | note:g ]",
]
`;

exports[`runs examples > example "arpWith" example index 0 1`] = `
[
  "[ 0/1 → 1/1 | note:g ]",
  "[ 1/1 → 2/1 | note:g ]",
  "[ 2/1 → 3/1 | note:ab ]",
  "[ 3/1 → 4/1 | note:ab ]",
]
`;

exports[`runs examples > example "arrange" example index 0 1`] = `
[
  "[ 0/1 → 1/8 | note:c ]",
  "[ 3/8 → 1/2 | note:c ]",
  "[ 3/4 → 7/8 | note:c ]",
  "[ 1/1 → 9/8 | note:a ]",
  "[ 11/8 → 3/2 | note:a ]",
  "[ 7/4 → 15/8 | note:a ]",
  "[ 2/1 → 17/8 | note:f ]",
  "[ 19/8 → 5/2 | note:f ]",
  "[ 11/4 → 23/8 | note:f ]",
  "[ 3/1 → 25/8 | note:e ]",
  "[ 27/8 → 7/2 | note:e ]",
  "[ 15/4 → 31/8 | note:e ]",
]
`;

exports[`runs examples > example "attack" example index 0 1`] = `
[
  "[ 0/1 → 1/2 | note:c3 attack:0 ]",
  "[ 1/2 → 1/1 | note:e3 attack:0 ]",
  "[ 1/1 → 3/2 | note:c3 attack:0.1 ]",
  "[ 3/2 → 2/1 | note:e3 attack:0.1 ]",
  "[ 2/1 → 5/2 | note:c3 attack:0.5 ]",
  "[ 5/2 → 3/1 | note:e3 attack:0.5 ]",
  "[ 3/1 → 7/2 | note:c3 attack:0 ]",
  "[ 7/2 → 4/1 | note:e3 attack:0 ]",
]
`;

exports[`runs examples > example "bank" example index 0 1`] = `
[
  "[ 0/1 → 1/2 | s:bd bank:RolandTR909 ]",
  "[ 1/2 → 1/1 | s:sd bank:RolandTR909 ]",
  "[ 1/1 → 3/2 | s:bd bank:RolandTR909 ]",
  "[ 3/2 → 2/1 | s:sd bank:RolandTR909 ]",
  "[ 2/1 → 5/2 | s:bd bank:RolandTR909 ]",
  "[ 5/2 → 3/1 | s:sd bank:RolandTR909 ]",
  "[ 3/1 → 7/2 | s:bd bank:RolandTR909 ]",
  "[ 7/2 → 4/1 | s:sd bank:RolandTR909 ]",
]
`;

exports[`runs examples > example "begin" example index 0 1`] = `
[
  "[ 0/1 → 1/1 | s:rave begin:0 ]",
  "[ 1/1 → 2/1 | s:rave begin:0.25 ]",
  "[ 2/1 → 3/1 | s:rave begin:0.5 ]",
  "[ 3/1 → 4/1 | s:rave begin:0.75 ]",
]
`;

exports[`runs examples > example "bpattack" example index 0 1`] = `
[
  "[ 0/1 → 1/1 | note:c2 s:sawtooth bandf:500 bpattack:0.5 bpenv:4 ]",
  "[ 1/1 → 2/1 | note:e2 s:sawtooth bandf:500 bpattack:0.5 bpenv:4 ]",
  "[ 2/1 → 3/1 | note:f2 s:sawtooth bandf:500 bpattack:0.5 bpenv:4 ]",
  "[ 3/1 → 4/1 | note:g2 s:sawtooth bandf:500 bpattack:0.5 bpenv:4 ]",
]
`;

exports[`runs examples > example "bpdecay" example index 0 1`] = `
[
  "[ 0/1 → 1/1 | note:c2 s:sawtooth bandf:500 bpdecay:0.5 bpsustain:0.2 bpenv:4 ]",
  "[ 1/1 → 2/1 | note:e2 s:sawtooth bandf:500 bpdecay:0.5 bpsustain:0.2 bpenv:4 ]",
  "[ 2/1 → 3/1 | note:f2 s:sawtooth bandf:500 bpdecay:0.5 bpsustain:0.2 bpenv:4 ]",
  "[ 3/1 → 4/1 | note:g2 s:sawtooth bandf:500 bpdecay:0.5 bpsustain:0.2 bpenv:4 ]",
]
`;

exports[`runs examples > example "bpenv" example index 0 1`] = `
[
  "[ 0/1 → 1/1 | note:c2 s:sawtooth bandf:500 bpattack:0.5 bpenv:4 ]",
  "[ 1/1 → 2/1 | note:e2 s:sawtooth bandf:500 bpattack:0.5 bpenv:4 ]",
  "[ 2/1 → 3/1 | note:f2 s:sawtooth bandf:500 bpattack:0.5 bpenv:4 ]",
  "[ 3/1 → 4/1 | note:g2 s:sawtooth bandf:500 bpattack:0.5 bpenv:4 ]",
]
`;

exports[`runs examples > example "bpf" example index 0 1`] = `
[
  "[ 0/1 → 1/3 | s:hh bandf:1000 ]",
  "[ 0/1 → 1/2 | s:bd bandf:1000 ]",
  "[ 1/3 → 2/3 | s:hh bandf:1000 ]",
  "[ 1/2 → 1/1 | s:sd bandf:1000 ]",
  "[ 2/3 → 1/1 | s:hh bandf:1000 ]",
  "[ 1/1 → 4/3 | s:hh bandf:2000 ]",
  "[ 1/1 → 3/2 | s:bd bandf:2000 ]",
  "[ 4/3 → 5/3 | s:hh bandf:2000 ]",
  "[ 3/2 → 2/1 | s:sd bandf:2000 ]",
  "[ 5/3 → 2/1 | s:hh bandf:2000 ]",
  "[ 2/1 → 7/3 | s:hh bandf:4000 ]",
  "[ 2/1 → 5/2 | s:bd bandf:4000 ]",
  "[ 7/3 → 8/3 | s:hh bandf:4000 ]",
  "[ 5/2 → 3/1 | s:sd bandf:4000 ]",
  "[ 8/3 → 3/1 | s:hh bandf:4000 ]",
  "[ 3/1 → 10/3 | s:hh bandf:8000 ]",
  "[ 3/1 → 7/2 | s:bd bandf:8000 ]",
  "[ 10/3 → 11/3 | s:hh bandf:8000 ]",
  "[ 7/2 → 4/1 | s:sd bandf:8000 ]",
  "[ 11/3 → 4/1 | s:hh bandf:8000 ]",
]
`;

exports[`runs examples > example "bpq" example index 0 1`] = `
[
  "[ 0/1 → 1/2 | s:bd bandf:500 bandq:0 ]",
  "[ 1/2 → 1/1 | s:sd bandf:500 bandq:0 ]",
  "[ 1/1 → 3/2 | s:bd bandf:500 bandq:1 ]",
  "[ 3/2 → 2/1 | s:sd bandf:500 bandq:1 ]",
  "[ 2/1 → 5/2 | s:bd bandf:500 bandq:2 ]",
  "[ 5/2 → 3/1 | s:sd bandf:500 bandq:2 ]",
  "[ 3/1 → 7/2 | s:bd bandf:500 bandq:3 ]",
  "[ 7/2 → 4/1 | s:sd bandf:500 bandq:3 ]",
]
`;

exports[`runs examples > example "bprelease" example index 0 1`] = `
[
  "[ 0/1 → 1/1 | note:c2 s:sawtooth clip:0.5 bandf:500 bpenv:4 bprelease:0.5 release:0.5 ]",
  "[ 1/1 → 2/1 | note:e2 s:sawtooth clip:0.5 bandf:500 bpenv:4 bprelease:0.5 release:0.5 ]",
  "[ 2/1 → 3/1 | note:f2 s:sawtooth clip:0.5 bandf:500 bpenv:4 bprelease:0.5 release:0.5 ]",
  "[ 3/1 → 4/1 | note:g2 s:sawtooth clip:0.5 bandf:500 bpenv:4 bprelease:0.5 release:0.5 ]",
]
`;

exports[`runs examples > example "bpsustain" example index 0 1`] = `
[
  "[ 0/1 → 1/1 | note:c2 s:sawtooth bandf:500 bpdecay:0.5 bpsustain:0 bpenv:4 ]",
  "[ 1/1 → 2/1 | note:e2 s:sawtooth bandf:500 bpdecay:0.5 bpsustain:0 bpenv:4 ]",
  "[ 2/1 → 3/1 | note:f2 s:sawtooth bandf:500 bpdecay:0.5 bpsustain:0 bpenv:4 ]",
  "[ 3/1 → 4/1 | note:g2 s:sawtooth bandf:500 bpdecay:0.5 bpsustain:0 bpenv:4 ]",
]
`;

exports[`runs examples > example "cat" example index 0 1`] = `
[
  "[ 0/1 → 1/2 | s:hh ]",
  "[ 1/2 → 1/1 | s:hh ]",
  "[ 1/1 → 9/8 | note:c2 ]",
  "[ 11/8 → 3/2 | note:c2 ]",
  "[ 7/4 → 15/8 | note:c2 ]",
  "[ 2/1 → 5/2 | s:hh ]",
  "[ 5/2 → 3/1 | s:hh ]",
  "[ 3/1 → 25/8 | note:c2 ]",
  "[ 27/8 → 7/2 | note:c2 ]",
  "[ 15/4 → 31/8 | note:c2 ]",
]
`;

exports[`runs examples > example "cat" example index 0 2`] = `
[
  "[ 0/1 → 1/1 | note:e5 ]",
  "[ 1/1 → 2/1 | note:b4 ]",
  "[ 2/1 → 5/2 | note:d5 ]",
  "[ 5/2 → 3/1 | note:c5 ]",
  "[ 3/1 → 4/1 | note:e5 ]",
]
`;

exports[`runs examples > example "ceil" example index 0 1`] = `
[
  "[ 0/1 → 1/4 | note:42 ]",
  "[ 1/4 → 1/2 | note:43 ]",
  "[ 1/2 → 3/4 | note:43 ]",
  "[ 3/4 → 1/1 | note:43 ]",
  "[ 1/1 → 5/4 | note:42 ]",
  "[ 5/4 → 3/2 | note:43 ]",
  "[ 3/2 → 7/4 | note:43 ]",
  "[ 7/4 → 2/1 | note:43 ]",
  "[ 2/1 → 9/4 | note:42 ]",
  "[ 9/4 → 5/2 | note:43 ]",
  "[ 5/2 → 11/4 | note:43 ]",
  "[ 11/4 → 3/1 | note:43 ]",
  "[ 3/1 → 13/4 | note:42 ]",
  "[ 13/4 → 7/2 | note:43 ]",
  "[ 7/2 → 15/4 | note:43 ]",
  "[ 15/4 → 4/1 | note:43 ]",
]
`;

exports[`runs examples > example "chooseCycles" example index 0 1`] = `
[
  "[ 0/1 → 1/4 | s:bd ]",
  "[ 1/4 → 1/2 | s:hh ]",
  "[ 1/2 → 3/4 | s:hh ]",
  "[ 3/4 → 1/1 | s:hh ]",
  "[ 1/1 → 5/4 | s:bd ]",
  "[ 5/4 → 3/2 | s:bd ]",
  "[ 3/2 → 7/4 | s:sd ]",
  "[ 7/4 → 2/1 | s:hh ]",
  "[ 2/1 → 9/4 | s:hh ]",
  "[ 9/4 → 5/2 | s:hh ]",
  "[ 5/2 → 11/4 | s:hh ]",
  "[ 11/4 → 3/1 | s:sd ]",
  "[ 3/1 → 13/4 | s:hh ]",
  "[ 13/4 → 7/2 | s:hh ]",
  "[ 7/2 → 15/4 | s:sd ]",
  "[ 15/4 → 4/1 | s:bd ]",
]
`;

exports[`runs examples > example "chooseCycles" example index 1 1`] = `
[
  "[ 0/1 → 1/4 | s:bd ]",
  "[ 1/4 → 1/2 | s:hh ]",
  "[ 1/2 → 3/4 | s:hh ]",
  "[ 3/4 → 1/1 | s:hh ]",
  "[ 1/1 → 5/4 | s:bd ]",
  "[ 5/4 → 3/2 | s:bd ]",
  "[ 3/2 → 7/4 | s:sd ]",
  "[ 7/4 → 2/1 | s:hh ]",
  "[ 2/1 → 9/4 | s:hh ]",
  "[ 9/4 → 5/2 | s:hh ]",
  "[ 5/2 → 11/4 | s:hh ]",
  "[ 11/4 → 3/1 | s:sd ]",
  "[ 3/1 → 13/4 | s:hh ]",
  "[ 13/4 → 7/2 | s:hh ]",
  "[ 7/2 → 15/4 | s:sd ]",
  "[ 15/4 → 4/1 | s:bd ]",
]
`;

exports[`runs examples > example "chooseWith" example index 0 1`] = `
[
  "[ 0/1 → 1/5 | note:c2 s:bd n:6 ]",
  "[ 1/5 → 2/5 | note:g2 s:sawtooth ]",
  "[ 2/5 → 3/5 | note:g2 s:triangle ]",
  "[ 3/5 → 4/5 | note:d2 s:bd n:6 ]",
  "[ 4/5 → 1/1 | note:f1 s:sawtooth ]",
  "[ 1/1 → 6/5 | note:c2 s:bd n:6 ]",
  "[ 6/5 → 7/5 | note:g2 s:sawtooth ]",
  "[ 7/5 → 8/5 | note:g2 s:triangle ]",
  "[ 8/5 → 9/5 | note:d2 s:bd n:6 ]",
  "[ 9/5 → 2/1 | note:f1 s:sawtooth ]",
  "[ 2/1 → 11/5 | note:c2 s:bd n:6 ]",
  "[ 11/5 → 12/5 | note:g2 s:sawtooth ]",
  "[ 12/5 → 13/5 | note:g2 s:triangle ]",
  "[ 13/5 → 14/5 | note:d2 s:bd n:6 ]",
  "[ 14/5 → 3/1 | note:f1 s:sawtooth ]",
  "[ 3/1 → 16/5 | note:c2 s:bd n:6 ]",
  "[ 16/5 → 17/5 | note:g2 s:sawtooth ]",
  "[ 17/5 → 18/5 | note:g2 s:triangle ]",
  "[ 18/5 → 19/5 | note:d2 s:bd n:6 ]",
  "[ 19/5 → 4/1 | note:f1 s:sawtooth ]",
]
`;

exports[`runs examples > example "chop" example index 0 1`] = `
[
  "[ 0/1 → 1/1 | s:rhodes begin:0.75 end:1 speed:0.25 unit:c ]",
  "[ 1/1 → 2/1 | s:rhodes begin:0.5 end:0.75 speed:0.25 unit:c ]",
  "[ 2/1 → 3/1 | s:rhodes begin:0.25 end:0.5 speed:0.25 unit:c ]",
  "[ 3/1 → 4/1 | s:rhodes begin:0 end:0.25 speed:0.25 unit:c ]",
]
`;

exports[`runs examples > example "chunk" example index 0 1`] = `
[
  "[ 0/1 → 1/4 | note:A4 ]",
  "[ 1/4 → 1/2 | note:B3 ]",
  "[ 1/2 → 3/4 | note:C4 ]",
  "[ 3/4 → 1/1 | note:D4 ]",
  "[ 1/1 → 5/4 | note:A3 ]",
  "[ 5/4 → 3/2 | note:B4 ]",
  "[ 3/2 → 7/4 | note:C4 ]",
  "[ 7/4 → 2/1 | note:D4 ]",
  "[ 2/1 → 9/4 | note:A3 ]",
  "[ 9/4 → 5/2 | note:B3 ]",
  "[ 5/2 → 11/4 | note:C5 ]",
  "[ 11/4 → 3/1 | note:D4 ]",
  "[ 3/1 → 13/4 | note:A3 ]",
  "[ 13/4 → 7/2 | note:B3 ]",
  "[ 7/2 → 15/4 | note:C4 ]",
  "[ 15/4 → 4/1 | note:D5 ]",
]
`;

exports[`runs examples > example "chunkBack" example index 0 1`] = `
[
  "[ 0/1 → 1/4 | note:A4 ]",
  "[ 1/4 → 1/2 | note:B3 ]",
  "[ 1/2 → 3/4 | note:C4 ]",
  "[ 3/4 → 1/1 | note:D4 ]",
  "[ 1/1 → 5/4 | note:A3 ]",
  "[ 5/4 → 3/2 | note:B3 ]",
  "[ 3/2 → 7/4 | note:C4 ]",
  "[ 7/4 → 2/1 | note:D5 ]",
  "[ 2/1 → 9/4 | note:A3 ]",
  "[ 9/4 → 5/2 | note:B3 ]",
  "[ 5/2 → 11/4 | note:C5 ]",
  "[ 11/4 → 3/1 | note:D4 ]",
  "[ 3/1 → 13/4 | note:A3 ]",
  "[ 13/4 → 7/2 | note:B4 ]",
  "[ 7/2 → 15/4 | note:C4 ]",
  "[ 15/4 → 4/1 | note:D4 ]",
]
`;

exports[`runs examples > example "clip" example index 0 1`] = `
[
  "[ 0/1 → 1/4 | note:c s:piano clip:0.5 ]",
  "[ 1/4 → 1/2 | note:a s:piano clip:0.5 ]",
  "[ 1/2 → 3/4 | note:f s:piano clip:0.5 ]",
  "[ 3/4 → 1/1 | note:e s:piano clip:0.5 ]",
  "[ 1/1 → 5/4 | note:c s:piano clip:1 ]",
  "[ 5/4 → 3/2 | note:a s:piano clip:1 ]",
  "[ 3/2 → 7/4 | note:f s:piano clip:1 ]",
  "[ 7/4 → 2/1 | note:e s:piano clip:1 ]",
  "[ 2/1 → 9/4 | note:c s:piano clip:2 ]",
  "[ 9/4 → 5/2 | note:a s:piano clip:2 ]",
  "[ 5/2 → 11/4 | note:f s:piano clip:2 ]",
  "[ 11/4 → 3/1 | note:e s:piano clip:2 ]",
  "[ 3/1 → 13/4 | note:c s:piano clip:0.5 ]",
  "[ 13/4 → 7/2 | note:a s:piano clip:0.5 ]",
  "[ 7/2 → 15/4 | note:f s:piano clip:0.5 ]",
  "[ 15/4 → 4/1 | note:e s:piano clip:0.5 ]",
]
`;

exports[`runs examples > example "coarse" example index 0 1`] = `
[
  "[ 0/1 → 1/4 | s:hh coarse:1 ]",
  "[ 0/1 → 1/2 | s:bd coarse:1 ]",
  "[ 1/4 → 1/2 | s:hh coarse:1 ]",
  "[ 1/2 → 3/4 | s:hh coarse:1 ]",
  "[ 1/2 → 1/1 | s:sd coarse:1 ]",
  "[ 3/4 → 1/1 | s:hh coarse:1 ]",
  "[ 1/1 → 5/4 | s:hh coarse:4 ]",
  "[ 1/1 → 3/2 | s:bd coarse:4 ]",
  "[ 5/4 → 3/2 | s:hh coarse:4 ]",
  "[ 3/2 → 7/4 | s:hh coarse:4 ]",
  "[ 3/2 → 2/1 | s:sd coarse:4 ]",
  "[ 7/4 → 2/1 | s:hh coarse:4 ]",
  "[ 2/1 → 9/4 | s:hh coarse:8 ]",
  "[ 2/1 → 5/2 | s:bd coarse:8 ]",
  "[ 9/4 → 5/2 | s:hh coarse:8 ]",
  "[ 5/2 → 11/4 | s:hh coarse:8 ]",
  "[ 5/2 → 3/1 | s:sd coarse:8 ]",
  "[ 11/4 → 3/1 | s:hh coarse:8 ]",
  "[ 3/1 → 13/4 | s:hh coarse:16 ]",
  "[ 3/1 → 7/2 | s:bd coarse:16 ]",
  "[ 13/4 → 7/2 | s:hh coarse:16 ]",
  "[ 7/2 → 15/4 | s:hh coarse:16 ]",
  "[ 7/2 → 4/1 | s:sd coarse:16 ]",
  "[ 15/4 → 4/1 | s:hh coarse:16 ]",
]
`;

exports[`runs examples > example "compress" example index 0 1`] = `
[
  "[ 1/4 → 1/2 | s:bd ]",
  "[ 1/2 → 3/4 | s:sd ]",
  "[ 5/4 → 3/2 | s:bd ]",
  "[ 3/2 → 7/4 | s:sd ]",
  "[ 9/4 → 5/2 | s:bd ]",
  "[ 5/2 → 11/4 | s:sd ]",
  "[ 13/4 → 7/2 | s:bd ]",
  "[ 7/2 → 15/4 | s:sd ]",
]
`;

exports[`runs examples > example "compressor" example index 0 1`] = `
[
  "[ 0/1 → 1/4 | s:hh compressor:-20 compressorRatio:20 compressorKnee:10 compressorAttack:0.002 compressorRelease:0.02 ]",
  "[ 0/1 → 1/2 | s:bd compressor:-20 compressorRatio:20 compressorKnee:10 compressorAttack:0.002 compressorRelease:0.02 ]",
  "[ 1/4 → 1/2 | s:hh compressor:-20 compressorRatio:20 compressorKnee:10 compressorAttack:0.002 compressorRelease:0.02 ]",
  "[ 1/2 → 3/4 | s:hh compressor:-20 compressorRatio:20 compressorKnee:10 compressorAttack:0.002 compressorRelease:0.02 ]",
  "[ 1/2 → 1/1 | s:sd compressor:-20 compressorRatio:20 compressorKnee:10 compressorAttack:0.002 compressorRelease:0.02 ]",
  "[ 3/4 → 1/1 | s:hh compressor:-20 compressorRatio:20 compressorKnee:10 compressorAttack:0.002 compressorRelease:0.02 ]",
  "[ 1/1 → 5/4 | s:hh compressor:-20 compressorRatio:20 compressorKnee:10 compressorAttack:0.002 compressorRelease:0.02 ]",
  "[ 1/1 → 3/2 | s:bd compressor:-20 compressorRatio:20 compressorKnee:10 compressorAttack:0.002 compressorRelease:0.02 ]",
  "[ 5/4 → 3/2 | s:hh compressor:-20 compressorRatio:20 compressorKnee:10 compressorAttack:0.002 compressorRelease:0.02 ]",
  "[ 3/2 → 7/4 | s:hh compressor:-20 compressorRatio:20 compressorKnee:10 compressorAttack:0.002 compressorRelease:0.02 ]",
  "[ 3/2 → 2/1 | s:sd compressor:-20 compressorRatio:20 compressorKnee:10 compressorAttack:0.002 compressorRelease:0.02 ]",
  "[ 7/4 → 2/1 | s:hh compressor:-20 compressorRatio:20 compressorKnee:10 compressorAttack:0.002 compressorRelease:0.02 ]",
  "[ 2/1 → 9/4 | s:hh compressor:-20 compressorRatio:20 compressorKnee:10 compressorAttack:0.002 compressorRelease:0.02 ]",
  "[ 2/1 → 5/2 | s:bd compressor:-20 compressorRatio:20 compressorKnee:10 compressorAttack:0.002 compressorRelease:0.02 ]",
  "[ 9/4 → 5/2 | s:hh compressor:-20 compressorRatio:20 compressorKnee:10 compressorAttack:0.002 compressorRelease:0.02 ]",
  "[ 5/2 → 11/4 | s:hh compressor:-20 compressorRatio:20 compressorKnee:10 compressorAttack:0.002 compressorRelease:0.02 ]",
  "[ 5/2 → 3/1 | s:sd compressor:-20 compressorRatio:20 compressorKnee:10 compressorAttack:0.002 compressorRelease:0.02 ]",
  "[ 11/4 → 3/1 | s:hh compressor:-20 compressorRatio:20 compressorKnee:10 compressorAttack:0.002 compressorRelease:0.02 ]",
  "[ 3/1 → 13/4 | s:hh compressor:-20 compressorRatio:20 compressorKnee:10 compressorAttack:0.002 compressorRelease:0.02 ]",
  "[ 3/1 → 7/2 | s:bd compressor:-20 compressorRatio:20 compressorKnee:10 compressorAttack:0.002 compressorRelease:0.02 ]",
  "[ 13/4 → 7/2 | s:hh compressor:-20 compressorRatio:20 compressorKnee:10 compressorAttack:0.002 compressorRelease:0.02 ]",
  "[ 7/2 → 15/4 | s:hh compressor:-20 compressorRatio:20 compressorKnee:10 compressorAttack:0.002 compressorRelease:0.02 ]",
  "[ 7/2 → 4/1 | s:sd compressor:-20 compressorRatio:20 compressorKnee:10 compressorAttack:0.002 compressorRelease:0.02 ]",
  "[ 15/4 → 4/1 | s:hh compressor:-20 compressorRatio:20 compressorKnee:10 compressorAttack:0.002 compressorRelease:0.02 ]",
]
`;

exports[`runs examples > example "cosine" example index 0 1`] = `
[
  "[ 0/1 → 1/8 | note:Eb4 ]",
  "[ 0/1 → 1/8 | note:D5 ]",
  "[ 1/8 → 1/4 | note:Ab4 ]",
  "[ 1/8 → 1/4 | note:C5 ]",
  "[ 1/4 → 3/8 | note:C5 ]",
  "[ 1/4 → 3/8 | note:Ab4 ]",
  "[ 3/8 → 1/2 | note:D5 ]",
  "[ 3/8 → 1/2 | note:Eb4 ]",
  "[ 1/2 → 5/8 | note:D5 ]",
  "[ 1/2 → 5/8 | note:C4 ]",
  "[ 5/8 → 3/4 | note:C5 ]",
  "[ 5/8 → 3/4 | note:G3 ]",
  "[ 3/4 → 7/8 | note:Ab4 ]",
  "[ 3/4 → 7/8 | note:Eb3 ]",
  "[ 7/8 → 1/1 | note:Eb4 ]",
  "[ 7/8 → 1/1 | note:D3 ]",
  "[ 1/1 → 9/8 | note:C4 ]",
  "[ 1/1 → 9/8 | note:D3 ]",
  "[ 9/8 → 5/4 | note:G3 ]",
  "[ 9/8 → 5/4 | note:Eb3 ]",
  "[ 5/4 → 11/8 | note:Eb3 ]",
  "[ 5/4 → 11/8 | note:G3 ]",
  "[ 11/8 → 3/2 | note:D3 ]",
  "[ 11/8 → 3/2 | note:C4 ]",
  "[ 3/2 → 13/8 | note:D3 ]",
  "[ 3/2 → 13/8 | note:Eb4 ]",
  "[ 13/8 → 7/4 | note:Eb3 ]",
  "[ 13/8 → 7/4 | note:Ab4 ]",
  "[ 7/4 → 15/8 | note:G3 ]",
  "[ 7/4 → 15/8 | note:C5 ]",
  "[ 15/8 → 2/1 | note:C4 ]",
  "[ 15/8 → 2/1 | note:D5 ]",
  "[ 2/1 → 17/8 | note:Eb4 ]",
  "[ 2/1 → 17/8 | note:D5 ]",
  "[ 17/8 → 9/4 | note:Ab4 ]",
  "[ 17/8 → 9/4 | note:C5 ]",
  "[ 9/4 → 19/8 | note:C5 ]",
  "[ 9/4 → 19/8 | note:Ab4 ]",
  "[ 19/8 → 5/2 | note:D5 ]",
  "[ 19/8 → 5/2 | note:Eb4 ]",
  "[ 5/2 → 21/8 | note:D5 ]",
  "[ 5/2 → 21/8 | note:C4 ]",
  "[ 21/8 → 11/4 | note:C5 ]",
  "[ 21/8 → 11/4 | note:G3 ]",
  "[ 11/4 → 23/8 | note:Ab4 ]",
  "[ 11/4 → 23/8 | note:Eb3 ]",
  "[ 23/8 → 3/1 | note:Eb4 ]",
  "[ 23/8 → 3/1 | note:D3 ]",
  "[ 3/1 → 25/8 | note:C4 ]",
  "[ 3/1 → 25/8 | note:D3 ]",
  "[ 25/8 → 13/4 | note:G3 ]",
  "[ 25/8 → 13/4 | note:Eb3 ]",
  "[ 13/4 → 27/8 | note:Eb3 ]",
  "[ 13/4 → 27/8 | note:G3 ]",
  "[ 27/8 → 7/2 | note:D3 ]",
  "[ 27/8 → 7/2 | note:C4 ]",
  "[ 7/2 → 29/8 | note:D3 ]",
  "[ 7/2 → 29/8 | note:Eb4 ]",
  "[ 29/8 → 15/4 | note:Eb3 ]",
  "[ 29/8 → 15/4 | note:Ab4 ]",
  "[ 15/4 → 31/8 | note:G3 ]",
  "[ 15/4 → 31/8 | note:C5 ]",
  "[ 31/8 → 4/1 | note:C4 ]",
  "[ 31/8 → 4/1 | note:D5 ]",
]
`;

exports[`runs examples > example "cpm" example index 0 1`] = `
[
  "[ 0/1 → 1/3 | s:hh ]",
  "[ 0/1 → 2/3 | s:bd ]",
  "[ 1/3 → 2/3 | s:hh ]",
  "[ 2/3 → 1/1 | s:hh ]",
  "[ (2/3 → 1/1) ⇝ 4/3 | s:sd ]",
  "[ 2/3 ⇜ (1/1 → 4/3) | s:sd ]",
  "[ 1/1 → 4/3 | s:hh ]",
  "[ 4/3 → 5/3 | s:hh ]",
  "[ 4/3 → 2/1 | s:bd ]",
  "[ 5/3 → 2/1 | s:hh ]",
  "[ 2/1 → 7/3 | s:hh ]",
  "[ 2/1 → 8/3 | s:sd ]",
  "[ 7/3 → 8/3 | s:hh ]",
  "[ 8/3 → 3/1 | s:hh ]",
  "[ (8/3 → 3/1) ⇝ 10/3 | s:bd ]",
  "[ 8/3 ⇜ (3/1 → 10/3) | s:bd ]",
  "[ 3/1 → 10/3 | s:hh ]",
  "[ 10/3 → 11/3 | s:hh ]",
  "[ 10/3 → 4/1 | s:sd ]",
  "[ 11/3 → 4/1 | s:hh ]",
]
`;

exports[`runs examples > example "crush" example index 0 1`] = `
[
  "[ 0/1 → 1/6 | s:hh crush:16 ]",
  "[ 0/1 → 1/2 | s:bd crush:16 ]",
  "[ 1/6 → 1/3 | s:hh crush:16 ]",
  "[ 1/3 → 1/2 | s:hh crush:16 ]",
  "[ 1/2 → 2/3 | s:hh crush:16 ]",
  "[ 1/2 → 1/1 | s:sd crush:16 ]",
  "[ 2/3 → 5/6 | s:hh crush:16 ]",
  "[ 5/6 → 1/1 | s:hh crush:16 ]",
  "[ 1/1 → 7/6 | s:hh crush:8 ]",
  "[ 1/1 → 3/2 | s:bd crush:8 ]",
  "[ 7/6 → 4/3 | s:hh crush:8 ]",
  "[ 4/3 → 3/2 | s:hh crush:8 ]",
  "[ 3/2 → 5/3 | s:hh crush:8 ]",
  "[ 3/2 → 2/1 | s:sd crush:8 ]",
  "[ 5/3 → 11/6 | s:hh crush:8 ]",
  "[ 11/6 → 2/1 | s:hh crush:8 ]",
  "[ 2/1 → 13/6 | s:hh crush:7 ]",
  "[ 2/1 → 5/2 | s:bd crush:7 ]",
  "[ 13/6 → 7/3 | s:hh crush:7 ]",
  "[ 7/3 → 5/2 | s:hh crush:7 ]",
  "[ 5/2 → 8/3 | s:hh crush:7 ]",
  "[ 5/2 → 3/1 | s:sd crush:7 ]",
  "[ 8/3 → 17/6 | s:hh crush:7 ]",
  "[ 17/6 → 3/1 | s:hh crush:7 ]",
  "[ 3/1 → 19/6 | s:hh crush:6 ]",
  "[ 3/1 → 7/2 | s:bd crush:6 ]",
  "[ 19/6 → 10/3 | s:hh crush:6 ]",
  "[ 10/3 → 7/2 | s:hh crush:6 ]",
  "[ 7/2 → 11/3 | s:hh crush:6 ]",
  "[ 7/2 → 4/1 | s:sd crush:6 ]",
  "[ 11/3 → 23/6 | s:hh crush:6 ]",
  "[ 23/6 → 4/1 | s:hh crush:6 ]",
]
`;

exports[`runs examples > example "cut" example index 0 1`] = `
[
  "[ 0/1 → 1/4 | s:rd cut:1 ]",
  "[ 1/4 → 1/2 | s:rd cut:1 ]",
  "[ 1/2 → 3/4 | s:rd cut:1 ]",
  "[ 3/4 → 1/1 | s:rd cut:1 ]",
  "[ 1/1 → 5/4 | s:rd cut:1 ]",
  "[ 5/4 → 3/2 | s:rd cut:1 ]",
  "[ 3/2 → 7/4 | s:rd cut:1 ]",
  "[ 7/4 → 2/1 | s:rd cut:1 ]",
  "[ 2/1 → 9/4 | s:rd cut:1 ]",
  "[ 9/4 → 5/2 | s:rd cut:1 ]",
  "[ 5/2 → 11/4 | s:rd cut:1 ]",
  "[ 11/4 → 3/1 | s:rd cut:1 ]",
  "[ 3/1 → 13/4 | s:rd cut:1 ]",
  "[ 13/4 → 7/2 | s:rd cut:1 ]",
  "[ 7/2 → 15/4 | s:rd cut:1 ]",
  "[ 15/4 → 4/1 | s:rd cut:1 ]",
]
`;

exports[`runs examples > example "decay" example index 0 1`] = `
[
  "[ 0/1 → 1/2 | note:c3 decay:0.1 sustain:0 ]",
  "[ 1/2 → 1/1 | note:e3 decay:0.1 sustain:0 ]",
  "[ 1/1 → 3/2 | note:c3 decay:0.2 sustain:0 ]",
  "[ 3/2 → 2/1 | note:e3 decay:0.2 sustain:0 ]",
  "[ 2/1 → 5/2 | note:c3 decay:0.3 sustain:0 ]",
  "[ 5/2 → 3/1 | note:e3 decay:0.3 sustain:0 ]",
  "[ 3/1 → 7/2 | note:c3 decay:0.4 sustain:0 ]",
  "[ 7/2 → 4/1 | note:e3 decay:0.4 sustain:0 ]",
]
`;

exports[`runs examples > example "degrade" example index 0 1`] = `
[
  "[ 0/1 → 1/8 | s:hh ]",
  "[ 1/4 → 3/8 | s:hh ]",
  "[ 3/4 → 7/8 | s:hh ]",
  "[ 7/8 → 1/1 | s:hh ]",
  "[ 1/1 → 9/8 | s:hh ]",
  "[ 11/8 → 3/2 | s:hh ]",
  "[ 15/8 → 2/1 | s:hh ]",
  "[ 9/4 → 19/8 | s:hh ]",
  "[ 5/2 → 21/8 | s:hh ]",
  "[ 21/8 → 11/4 | s:hh ]",
  "[ 11/4 → 23/8 | s:hh ]",
  "[ 25/8 → 13/4 | s:hh ]",
  "[ 27/8 → 7/2 | s:hh ]",
  "[ 7/2 → 29/8 | s:hh ]",
  "[ 29/8 → 15/4 | s:hh ]",
]
`;

exports[`runs examples > example "degrade" example index 1 1`] = `
[
  "[ 1/8 → 1/4 | s:hh ]",
  "[ 3/4 → 7/8 | s:hh ]",
  "[ 1/1 → 9/8 | s:hh ]",
  "[ 9/8 → 5/4 | s:hh ]",
  "[ 5/4 → 11/8 | s:hh ]",
  "[ 11/8 → 3/2 | s:hh ]",
  "[ 7/4 → 15/8 | s:hh ]",
  "[ 2/1 → 17/8 | s:hh ]",
  "[ 9/4 → 19/8 | s:hh ]",
  "[ 21/8 → 11/4 | s:hh ]",
  "[ 11/4 → 23/8 | s:hh ]",
  "[ 25/8 → 13/4 | s:hh ]",
  "[ 13/4 → 27/8 | s:hh ]",
  "[ 27/8 → 7/2 | s:hh ]",
  "[ 15/4 → 31/8 | s:hh ]",
]
`;

exports[`runs examples > example "degradeBy" example index 0 1`] = `
[
  "[ 0/1 → 1/8 | s:hh ]",
  "[ 1/8 → 1/4 | s:hh ]",
  "[ 1/4 → 3/8 | s:hh ]",
  "[ 3/8 → 1/2 | s:hh ]",
  "[ 5/8 → 3/4 | s:hh ]",
  "[ 3/4 → 7/8 | s:hh ]",
  "[ 7/8 → 1/1 | s:hh ]",
  "[ 1/1 → 9/8 | s:hh ]",
  "[ 11/8 → 3/2 | s:hh ]",
  "[ 13/8 → 7/4 | s:hh ]",
  "[ 7/4 → 15/8 | s:hh ]",
  "[ 15/8 → 2/1 | s:hh ]",
  "[ 2/1 → 17/8 | s:hh ]",
  "[ 9/4 → 19/8 | s:hh ]",
  "[ 5/2 → 21/8 | s:hh ]",
  "[ 21/8 → 11/4 | s:hh ]",
  "[ 11/4 → 23/8 | s:hh ]",
  "[ 23/8 → 3/1 | s:hh ]",
  "[ 25/8 → 13/4 | s:hh ]",
  "[ 13/4 → 27/8 | s:hh ]",
  "[ 27/8 → 7/2 | s:hh ]",
  "[ 7/2 → 29/8 | s:hh ]",
  "[ 29/8 → 15/4 | s:hh ]",
  "[ 31/8 → 4/1 | s:hh ]",
]
`;

exports[`runs examples > example "degradeBy" example index 1 1`] = `
[
  "[ 0/1 → 1/8 | s:hh ]",
  "[ 1/8 → 1/4 | s:hh ]",
  "[ 1/4 → 3/8 | s:hh ]",
  "[ 3/8 → 1/2 | s:hh ]",
  "[ 1/2 → 5/8 | s:hh ]",
  "[ 5/8 → 3/4 | s:hh ]",
  "[ 3/4 → 7/8 | s:hh ]",
  "[ 7/8 → 1/1 | s:hh ]",
  "[ 1/1 → 9/8 | s:hh ]",
  "[ 9/8 → 5/4 | s:hh ]",
  "[ 5/4 → 11/8 | s:hh ]",
  "[ 11/8 → 3/2 | s:hh ]",
  "[ 3/2 → 13/8 | s:hh ]",
  "[ 13/8 → 7/4 | s:hh ]",
  "[ 7/4 → 15/8 | s:hh ]",
  "[ 2/1 → 17/8 | s:hh ]",
  "[ 17/8 → 9/4 | s:hh ]",
  "[ 9/4 → 19/8 | s:hh ]",
  "[ 21/8 → 11/4 | s:hh ]",
  "[ 11/4 → 23/8 | s:hh ]",
  "[ 23/8 → 3/1 | s:hh ]",
  "[ 25/8 → 13/4 | s:hh ]",
  "[ 13/4 → 27/8 | s:hh ]",
  "[ 27/8 → 7/2 | s:hh ]",
  "[ 7/2 → 29/8 | s:hh ]",
  "[ 29/8 → 15/4 | s:hh ]",
  "[ 15/4 → 31/8 | s:hh ]",
  "[ 31/8 → 4/1 | s:hh ]",
]
`;

exports[`runs examples > example "delay" example index 0 1`] = `
[
  "[ 0/1 → 1/1 | s:bd delay:0 ]",
  "[ 1/1 → 2/1 | s:bd delay:0.25 ]",
  "[ 2/1 → 3/1 | s:bd delay:0.5 ]",
  "[ 3/1 → 4/1 | s:bd delay:1 ]",
]
`;

exports[`runs examples > example "delay" example index 1 1`] = `
[
  "[ 0/1 → 1/2 | s:bd delay:0.65 delaytime:0.25 delayfeedback:0.9 ]",
  "[ 1/2 → 1/1 | s:bd delay:0.65 delaytime:0.125 delayfeedback:0.7 ]",
  "[ 1/1 → 3/2 | s:bd delay:0.65 delaytime:0.25 delayfeedback:0.9 ]",
  "[ 3/2 → 2/1 | s:bd delay:0.65 delaytime:0.125 delayfeedback:0.7 ]",
  "[ 2/1 → 5/2 | s:bd delay:0.65 delaytime:0.25 delayfeedback:0.9 ]",
  "[ 5/2 → 3/1 | s:bd delay:0.65 delaytime:0.125 delayfeedback:0.7 ]",
  "[ 3/1 → 7/2 | s:bd delay:0.65 delaytime:0.25 delayfeedback:0.9 ]",
  "[ 7/2 → 4/1 | s:bd delay:0.65 delaytime:0.125 delayfeedback:0.7 ]",
]
`;

exports[`runs examples > example "delayfeedback" example index 0 1`] = `
[
  "[ (0/1 → 1/1) ⇝ 2/1 | s:bd delay:0.25 delayfeedback:0.25 ]",
  "[ 0/1 ⇜ (1/1 → 2/1) | s:bd delay:0.25 delayfeedback:0.25 ]",
  "[ (2/1 → 3/1) ⇝ 4/1 | s:bd delay:0.25 delayfeedback:0.5 ]",
  "[ 2/1 ⇜ (3/1 → 4/1) | s:bd delay:0.25 delayfeedback:0.5 ]",
]
`;

exports[`runs examples > example "delaytime" example index 0 1`] = `
[
  "[ (0/1 → 1/1) ⇝ 2/1 | s:bd delay:0.25 delaytime:0.125 ]",
  "[ 0/1 ⇜ (1/1 → 2/1) | s:bd delay:0.25 delaytime:0.125 ]",
  "[ (2/1 → 3/1) ⇝ 4/1 | s:bd delay:0.25 delaytime:0.25 ]",
  "[ 2/1 ⇜ (3/1 → 4/1) | s:bd delay:0.25 delaytime:0.25 ]",
]
`;

exports[`runs examples > example "detune" example index 0 1`] = `
[
  "[ 0/1 → 1/3 | n:0 s:superzow octave:3 detune:0 ]",
  "[ 1/3 → 2/3 | n:3 s:superzow octave:3 detune:0 ]",
  "[ 2/3 → 1/1 | n:7 s:superzow octave:3 detune:0 ]",
  "[ 1/1 → 4/3 | n:0 s:superzow octave:3 detune:0.25 ]",
  "[ 4/3 → 5/3 | n:3 s:superzow octave:3 detune:0.25 ]",
  "[ 5/3 → 2/1 | n:7 s:superzow octave:3 detune:0.25 ]",
  "[ 2/1 → 7/3 | n:0 s:superzow octave:3 detune:0.5 ]",
  "[ 7/3 → 8/3 | n:3 s:superzow octave:3 detune:0.5 ]",
  "[ 8/3 → 3/1 | n:7 s:superzow octave:3 detune:0.5 ]",
  "[ 3/1 → 10/3 | n:0 s:superzow octave:3 detune:1 ]",
  "[ 10/3 → 11/3 | n:3 s:superzow octave:3 detune:1 ]",
  "[ 11/3 → 4/1 | n:7 s:superzow octave:3 detune:1 ]",
]
`;

exports[`runs examples > example "djf" example index 0 1`] = `
[
  "[ 0/1 → 1/4 | n:0 s:superzow octave:3 djf:0.5 ]",
  "[ 1/4 → 1/2 | n:3 s:superzow octave:3 djf:0.5 ]",
  "[ 1/2 → 3/4 | n:7 s:superzow octave:3 djf:0.5 ]",
  "[ 3/4 → 1/1 | n:10 s:superzow octave:3 djf:0.5 ]",
  "[ 3/4 → 1/1 | n:24 s:superzow octave:3 djf:0.5 ]",
  "[ 1/1 → 5/4 | n:0 s:superzow octave:3 djf:0.25 ]",
  "[ 5/4 → 3/2 | n:3 s:superzow octave:3 djf:0.25 ]",
  "[ 3/2 → 7/4 | n:7 s:superzow octave:3 djf:0.25 ]",
  "[ 7/4 → 2/1 | n:10 s:superzow octave:3 djf:0.25 ]",
  "[ 7/4 → 2/1 | n:24 s:superzow octave:3 djf:0.25 ]",
  "[ 2/1 → 9/4 | n:0 s:superzow octave:3 djf:0.5 ]",
  "[ 9/4 → 5/2 | n:3 s:superzow octave:3 djf:0.5 ]",
  "[ 5/2 → 11/4 | n:7 s:superzow octave:3 djf:0.5 ]",
  "[ 11/4 → 3/1 | n:10 s:superzow octave:3 djf:0.5 ]",
  "[ 11/4 → 3/1 | n:24 s:superzow octave:3 djf:0.5 ]",
  "[ 3/1 → 13/4 | n:0 s:superzow octave:3 djf:0.75 ]",
  "[ 13/4 → 7/2 | n:3 s:superzow octave:3 djf:0.75 ]",
  "[ 7/2 → 15/4 | n:7 s:superzow octave:3 djf:0.75 ]",
  "[ 15/4 → 4/1 | n:10 s:superzow octave:3 djf:0.75 ]",
  "[ 15/4 → 4/1 | n:24 s:superzow octave:3 djf:0.75 ]",
]
`;

exports[`runs examples > example "drawLine" example index 0 1`] = `[]`;

exports[`runs examples > example "dry" example index 0 1`] = `
[
  "[ 0/1 → 1/8 | n:0 s:superpiano room:0.7 dry:0 ]",
  "[ 0/1 → 1/8 | n:3 s:superpiano room:0.7 dry:0 ]",
  "[ 0/1 → 1/8 | n:7 s:superpiano room:0.7 dry:0 ]",
  "[ 3/8 → 1/2 | n:0 s:superpiano room:0.7 dry:0 ]",
  "[ 3/8 → 1/2 | n:3 s:superpiano room:0.7 dry:0 ]",
  "[ 3/8 → 1/2 | n:7 s:superpiano room:0.7 dry:0 ]",
  "[ 3/4 → 7/8 | n:0 s:superpiano room:0.7 dry:0 ]",
  "[ 3/4 → 7/8 | n:3 s:superpiano room:0.7 dry:0 ]",
  "[ 3/4 → 7/8 | n:7 s:superpiano room:0.7 dry:0 ]",
  "[ 1/1 → 9/8 | n:0 s:superpiano room:0.7 dry:0.5 ]",
  "[ 1/1 → 9/8 | n:3 s:superpiano room:0.7 dry:0.5 ]",
  "[ 1/1 → 9/8 | n:7 s:superpiano room:0.7 dry:0.5 ]",
  "[ 11/8 → 3/2 | n:0 s:superpiano room:0.7 dry:0.5 ]",
  "[ 11/8 → 3/2 | n:3 s:superpiano room:0.7 dry:0.5 ]",
  "[ 11/8 → 3/2 | n:7 s:superpiano room:0.7 dry:0.5 ]",
  "[ 7/4 → 15/8 | n:0 s:superpiano room:0.7 dry:0.5 ]",
  "[ 7/4 → 15/8 | n:3 s:superpiano room:0.7 dry:0.5 ]",
  "[ 7/4 → 15/8 | n:7 s:superpiano room:0.7 dry:0.5 ]",
  "[ 2/1 → 17/8 | n:0 s:superpiano room:0.7 dry:0.75 ]",
  "[ 2/1 → 17/8 | n:3 s:superpiano room:0.7 dry:0.75 ]",
  "[ 2/1 → 17/8 | n:7 s:superpiano room:0.7 dry:0.75 ]",
  "[ 19/8 → 5/2 | n:0 s:superpiano room:0.7 dry:0.75 ]",
  "[ 19/8 → 5/2 | n:3 s:superpiano room:0.7 dry:0.75 ]",
  "[ 19/8 → 5/2 | n:7 s:superpiano room:0.7 dry:0.75 ]",
  "[ 11/4 → 23/8 | n:0 s:superpiano room:0.7 dry:0.75 ]",
  "[ 11/4 → 23/8 | n:3 s:superpiano room:0.7 dry:0.75 ]",
  "[ 11/4 → 23/8 | n:7 s:superpiano room:0.7 dry:0.75 ]",
  "[ 3/1 → 25/8 | n:0 s:superpiano room:0.7 dry:1 ]",
  "[ 3/1 → 25/8 | n:3 s:superpiano room:0.7 dry:1 ]",
  "[ 3/1 → 25/8 | n:7 s:superpiano room:0.7 dry:1 ]",
  "[ 27/8 → 7/2 | n:0 s:superpiano room:0.7 dry:1 ]",
  "[ 27/8 → 7/2 | n:3 s:superpiano room:0.7 dry:1 ]",
  "[ 27/8 → 7/2 | n:7 s:superpiano room:0.7 dry:1 ]",
  "[ 15/4 → 31/8 | n:0 s:superpiano room:0.7 dry:1 ]",
  "[ 15/4 → 31/8 | n:3 s:superpiano room:0.7 dry:1 ]",
  "[ 15/4 → 31/8 | n:7 s:superpiano room:0.7 dry:1 ]",
]
`;

exports[`runs examples > example "early" example index 0 1`] = `
[
  "[ -1/10 ⇜ (0/1 → 2/5) | s:hh ]",
  "[ 0/1 → 1/2 | s:bd ]",
  "[ (9/10 → 1/1) ⇝ 7/5 | s:hh ]",
  "[ 9/10 ⇜ (1/1 → 7/5) | s:hh ]",
  "[ 1/1 → 3/2 | s:bd ]",
  "[ (19/10 → 2/1) ⇝ 12/5 | s:hh ]",
  "[ 19/10 ⇜ (2/1 → 12/5) | s:hh ]",
  "[ 2/1 → 5/2 | s:bd ]",
  "[ (29/10 → 3/1) ⇝ 17/5 | s:hh ]",
  "[ 29/10 ⇜ (3/1 → 17/5) | s:hh ]",
  "[ 3/1 → 7/2 | s:bd ]",
  "[ (39/10 → 4/1) ⇝ 22/5 | s:hh ]",
]
`;

exports[`runs examples > example "echo" example index 0 1`] = `
[
  "[ -1/3 ⇜ (0/1 → 1/6) | s:sd ]",
  "[ -1/6 ⇜ (0/1 → 1/3) | s:sd ]",
  "[ 0/1 → 1/2 | s:bd ]",
  "[ 1/6 → 2/3 | s:bd ]",
  "[ 1/3 → 5/6 | s:bd ]",
  "[ 1/2 → 1/1 | s:sd ]",
  "[ (2/3 → 1/1) ⇝ 7/6 | s:sd ]",
  "[ (5/6 → 1/1) ⇝ 4/3 | s:sd ]",
  "[ 2/3 ⇜ (1/1 → 7/6) | s:sd ]",
  "[ 5/6 ⇜ (1/1 → 4/3) | s:sd ]",
  "[ 1/1 → 3/2 | s:bd ]",
  "[ 7/6 → 5/3 | s:bd ]",
  "[ 4/3 → 11/6 | s:bd ]",
  "[ 3/2 → 2/1 | s:sd ]",
  "[ (5/3 → 2/1) ⇝ 13/6 | s:sd ]",
  "[ (11/6 → 2/1) ⇝ 7/3 | s:sd ]",
  "[ 5/3 ⇜ (2/1 → 13/6) | s:sd ]",
  "[ 11/6 ⇜ (2/1 → 7/3) | s:sd ]",
  "[ 2/1 → 5/2 | s:bd ]",
  "[ 13/6 → 8/3 | s:bd ]",
  "[ 7/3 → 17/6 | s:bd ]",
  "[ 5/2 → 3/1 | s:sd ]",
  "[ (8/3 → 3/1) ⇝ 19/6 | s:sd ]",
  "[ (17/6 → 3/1) ⇝ 10/3 | s:sd ]",
  "[ 8/3 ⇜ (3/1 → 19/6) | s:sd ]",
  "[ 17/6 ⇜ (3/1 → 10/3) | s:sd ]",
  "[ 3/1 → 7/2 | s:bd ]",
  "[ 19/6 → 11/3 | s:bd ]",
  "[ 10/3 → 23/6 | s:bd ]",
  "[ 7/2 → 4/1 | s:sd ]",
  "[ (11/3 → 4/1) ⇝ 25/6 | s:sd ]",
  "[ (23/6 → 4/1) ⇝ 13/3 | s:sd ]",
]
`;

exports[`runs examples > example "echoWith" example index 0 1`] = `
[
  "[ -3/8 ⇜ (0/1 → 1/8) | note:Bb3 clip:0.2 ]",
  "[ -1/4 ⇜ (0/1 → 1/4) | note:D4 clip:0.2 ]",
  "[ -1/8 ⇜ (0/1 → 3/8) | note:F4 clip:0.2 ]",
  "[ 0/1 → 1/1 | note:C3 clip:0.2 ]",
  "[ (1/8 → 1/1) ⇝ 9/8 | note:Eb3 clip:0.2 ]",
  "[ (1/4 → 1/1) ⇝ 5/4 | note:G3 clip:0.2 ]",
  "[ (3/8 → 1/1) ⇝ 11/8 | note:Bb3 clip:0.2 ]",
  "[ 1/8 ⇜ (1/1 → 9/8) | note:Eb3 clip:0.2 ]",
  "[ 1/4 ⇜ (1/1 → 5/4) | note:G3 clip:0.2 ]",
  "[ 3/8 ⇜ (1/1 → 11/8) | note:Bb3 clip:0.2 ]",
  "[ 1/1 → 3/2 | note:Eb3 clip:0.2 ]",
  "[ 9/8 → 13/8 | note:G3 clip:0.2 ]",
  "[ 5/4 → 7/4 | note:Bb3 clip:0.2 ]",
  "[ 11/8 → 15/8 | note:D4 clip:0.2 ]",
  "[ 3/2 → 2/1 | note:G3 clip:0.2 ]",
  "[ (13/8 → 2/1) ⇝ 17/8 | note:Bb3 clip:0.2 ]",
  "[ (7/4 → 2/1) ⇝ 9/4 | note:D4 clip:0.2 ]",
  "[ (15/8 → 2/1) ⇝ 19/8 | note:F4 clip:0.2 ]",
  "[ 13/8 ⇜ (2/1 → 17/8) | note:Bb3 clip:0.2 ]",
  "[ 7/4 ⇜ (2/1 → 9/4) | note:D4 clip:0.2 ]",
  "[ 15/8 ⇜ (2/1 → 19/8) | note:F4 clip:0.2 ]",
  "[ 2/1 → 3/1 | note:C3 clip:0.2 ]",
  "[ (17/8 → 3/1) ⇝ 25/8 | note:Eb3 clip:0.2 ]",
  "[ (9/4 → 3/1) ⇝ 13/4 | note:G3 clip:0.2 ]",
  "[ (19/8 → 3/1) ⇝ 27/8 | note:Bb3 clip:0.2 ]",
  "[ 17/8 ⇜ (3/1 → 25/8) | note:Eb3 clip:0.2 ]",
  "[ 9/4 ⇜ (3/1 → 13/4) | note:G3 clip:0.2 ]",
  "[ 19/8 ⇜ (3/1 → 27/8) | note:Bb3 clip:0.2 ]",
  "[ 3/1 → 7/2 | note:Eb3 clip:0.2 ]",
  "[ 25/8 → 29/8 | note:G3 clip:0.2 ]",
  "[ 13/4 → 15/4 | note:Bb3 clip:0.2 ]",
  "[ 27/8 → 31/8 | note:D4 clip:0.2 ]",
  "[ 7/2 → 4/1 | note:G3 clip:0.2 ]",
  "[ (29/8 → 4/1) ⇝ 33/8 | note:Bb3 clip:0.2 ]",
  "[ (15/4 → 4/1) ⇝ 17/4 | note:D4 clip:0.2 ]",
  "[ (31/8 → 4/1) ⇝ 35/8 | note:F4 clip:0.2 ]",
]
`;

exports[`runs examples > example "end" example index 0 1`] = `
[
  "[ 0/1 → 1/4 | s:oh end:0.1 ]",
  "[ 0/1 → 1/2 | s:bd end:0.1 ]",
  "[ 1/4 → 1/2 | s:oh end:0.1 ]",
  "[ 1/2 → 3/4 | s:oh end:0.1 ]",
  "[ 1/2 → 1/1 | s:bd end:0.1 ]",
  "[ 3/4 → 1/1 | s:oh end:0.1 ]",
  "[ 1/1 → 5/4 | s:oh end:0.2 ]",
  "[ 1/1 → 3/2 | s:bd end:0.2 ]",
  "[ 5/4 → 3/2 | s:oh end:0.2 ]",
  "[ 3/2 → 7/4 | s:oh end:0.2 ]",
  "[ 3/2 → 2/1 | s:bd end:0.2 ]",
  "[ 7/4 → 2/1 | s:oh end:0.2 ]",
  "[ 2/1 → 9/4 | s:oh end:0.5 ]",
  "[ 2/1 → 5/2 | s:bd end:0.5 ]",
  "[ 9/4 → 5/2 | s:oh end:0.5 ]",
  "[ 5/2 → 11/4 | s:oh end:0.5 ]",
  "[ 5/2 → 3/1 | s:bd end:0.5 ]",
  "[ 11/4 → 3/1 | s:oh end:0.5 ]",
  "[ 3/1 → 13/4 | s:oh end:1 ]",
  "[ 3/1 → 7/2 | s:bd end:1 ]",
  "[ 13/4 → 7/2 | s:oh end:1 ]",
  "[ 7/2 → 15/4 | s:oh end:1 ]",
  "[ 7/2 → 4/1 | s:bd end:1 ]",
  "[ 15/4 → 4/1 | s:oh end:1 ]",
]
`;

exports[`runs examples > example "euclid" example index 0 1`] = `
[
  "[ 0/1 → 1/8 | note:c3 ]",
  "[ 3/8 → 1/2 | note:c3 ]",
  "[ 3/4 → 7/8 | note:c3 ]",
  "[ 1/1 → 9/8 | note:c3 ]",
  "[ 11/8 → 3/2 | note:c3 ]",
  "[ 7/4 → 15/8 | note:c3 ]",
  "[ 2/1 → 17/8 | note:c3 ]",
  "[ 19/8 → 5/2 | note:c3 ]",
  "[ 11/4 → 23/8 | note:c3 ]",
  "[ 3/1 → 25/8 | note:c3 ]",
  "[ 27/8 → 7/2 | note:c3 ]",
  "[ 15/4 → 31/8 | note:c3 ]",
]
`;

exports[`runs examples > example "euclidLegato" example index 0 1`] = `
[
  "[ 0/1 → 3/8 | n:g2 decay:0.1 sustain:0.3 ]",
  "[ 3/8 → 3/4 | n:g2 decay:0.1 sustain:0.3 ]",
  "[ 3/4 → 1/1 | n:g2 decay:0.1 sustain:0.3 ]",
  "[ 1/1 → 11/8 | n:g2 decay:0.1 sustain:0.3 ]",
  "[ 11/8 → 7/4 | n:g2 decay:0.1 sustain:0.3 ]",
  "[ 7/4 → 2/1 | n:g2 decay:0.1 sustain:0.3 ]",
  "[ 2/1 → 19/8 | n:g2 decay:0.1 sustain:0.3 ]",
  "[ 19/8 → 11/4 | n:g2 decay:0.1 sustain:0.3 ]",
  "[ 11/4 → 3/1 | n:g2 decay:0.1 sustain:0.3 ]",
  "[ 3/1 → 27/8 | n:g2 decay:0.1 sustain:0.3 ]",
  "[ 27/8 → 15/4 | n:g2 decay:0.1 sustain:0.3 ]",
  "[ 15/4 → 4/1 | n:g2 decay:0.1 sustain:0.3 ]",
]
`;

exports[`runs examples > example "euclidRot" example index 0 1`] = `
[
  "[ 3/16 → 1/4 | note:c3 ]",
  "[ 1/2 → 9/16 | note:c3 ]",
  "[ 7/8 → 15/16 | note:c3 ]",
  "[ 19/16 → 5/4 | note:c3 ]",
  "[ 3/2 → 25/16 | note:c3 ]",
  "[ 15/8 → 31/16 | note:c3 ]",
  "[ 35/16 → 9/4 | note:c3 ]",
  "[ 5/2 → 41/16 | note:c3 ]",
  "[ 23/8 → 47/16 | note:c3 ]",
  "[ 51/16 → 13/4 | note:c3 ]",
  "[ 7/2 → 57/16 | note:c3 ]",
  "[ 31/8 → 63/16 | note:c3 ]",
]
`;

exports[`runs examples > example "every" example index 0 1`] = `
[
  "[ 0/1 → 1/4 | note:g3 ]",
  "[ 1/4 → 1/2 | note:e3 ]",
  "[ 1/2 → 3/4 | note:d3 ]",
  "[ 3/4 → 1/1 | note:c3 ]",
  "[ 1/1 → 5/4 | note:c3 ]",
  "[ 5/4 → 3/2 | note:d3 ]",
  "[ 3/2 → 7/4 | note:e3 ]",
  "[ 7/4 → 2/1 | note:g3 ]",
  "[ 2/1 → 9/4 | note:c3 ]",
  "[ 9/4 → 5/2 | note:d3 ]",
  "[ 5/2 → 11/4 | note:e3 ]",
  "[ 11/4 → 3/1 | note:g3 ]",
  "[ 3/1 → 13/4 | note:c3 ]",
  "[ 13/4 → 7/2 | note:d3 ]",
  "[ 7/2 → 15/4 | note:e3 ]",
  "[ 15/4 → 4/1 | note:g3 ]",
]
`;

exports[`runs examples > example "fast" example index 0 1`] = `
[
  "[ 0/1 → 1/4 | s:bd ]",
  "[ 1/4 → 1/2 | s:hh ]",
  "[ 1/2 → 3/4 | s:sd ]",
  "[ 3/4 → 1/1 | s:hh ]",
  "[ 1/1 → 5/4 | s:bd ]",
  "[ 5/4 → 3/2 | s:hh ]",
  "[ 3/2 → 7/4 | s:sd ]",
  "[ 7/4 → 2/1 | s:hh ]",
  "[ 2/1 → 9/4 | s:bd ]",
  "[ 9/4 → 5/2 | s:hh ]",
  "[ 5/2 → 11/4 | s:sd ]",
  "[ 11/4 → 3/1 | s:hh ]",
  "[ 3/1 → 13/4 | s:bd ]",
  "[ 13/4 → 7/2 | s:hh ]",
  "[ 7/2 → 15/4 | s:sd ]",
  "[ 15/4 → 4/1 | s:hh ]",
]
`;

exports[`runs examples > example "fastChunk" example index 0 1`] = `
[
  "[ 0/1 → 1/2 | note:C2 s:folkharp ]",
  "[ 1/2 → 1/1 | note:D2 s:folkharp ]",
  "[ 1/1 → 3/2 | note:E2 s:folkharp ]",
  "[ 3/2 → 2/1 | note:F2 s:folkharp ]",
  "[ 2/1 → 5/2 | note:G2 s:folkharp ]",
  "[ 5/2 → 3/1 | note:A2 s:folkharp ]",
  "[ 3/1 → 7/2 | note:B2 s:folkharp ]",
  "[ 7/2 → 4/1 | note:C3 s:folkharp ]",
]
`;

exports[`runs examples > example "fastGap" example index 0 1`] = `
[
  "[ 0/1 → 1/4 | s:bd ]",
  "[ 1/4 → 1/2 | s:sd ]",
  "[ 1/1 → 5/4 | s:bd ]",
  "[ 5/4 → 3/2 | s:sd ]",
  "[ 2/1 → 9/4 | s:bd ]",
  "[ 9/4 → 5/2 | s:sd ]",
  "[ 3/1 → 13/4 | s:bd ]",
  "[ 13/4 → 7/2 | s:sd ]",
]
`;

exports[`runs examples > example "firstOf" example index 0 1`] = `
[
  "[ 0/1 → 1/4 | note:g3 ]",
  "[ 1/4 → 1/2 | note:e3 ]",
  "[ 1/2 → 3/4 | note:d3 ]",
  "[ 3/4 → 1/1 | note:c3 ]",
  "[ 1/1 → 5/4 | note:c3 ]",
  "[ 5/4 → 3/2 | note:d3 ]",
  "[ 3/2 → 7/4 | note:e3 ]",
  "[ 7/4 → 2/1 | note:g3 ]",
  "[ 2/1 → 9/4 | note:c3 ]",
  "[ 9/4 → 5/2 | note:d3 ]",
  "[ 5/2 → 11/4 | note:e3 ]",
  "[ 11/4 → 3/1 | note:g3 ]",
  "[ 3/1 → 13/4 | note:c3 ]",
  "[ 13/4 → 7/2 | note:d3 ]",
  "[ 7/2 → 15/4 | note:e3 ]",
  "[ 15/4 → 4/1 | note:g3 ]",
]
`;

exports[`runs examples > example "fit" example index 0 1`] = `
[
  "[ (0/1 → 1/1) ⇝ 4/1 | s:rhodes speed:0.25 unit:c ]",
  "[ 0/1 ⇜ (1/1 → 2/1) ⇝ 4/1 | s:rhodes speed:0.25 unit:c ]",
  "[ 0/1 ⇜ (2/1 → 3/1) ⇝ 4/1 | s:rhodes speed:0.25 unit:c ]",
  "[ 0/1 ⇜ (3/1 → 4/1) | s:rhodes speed:0.25 unit:c ]",
]
`;

exports[`runs examples > example "floor" example index 0 1`] = `
[
  "[ 0/1 → 1/4 | note:42 ]",
  "[ 1/4 → 1/2 | note:42 ]",
  "[ 1/2 → 3/4 | note:42 ]",
  "[ 3/4 → 1/1 | note:43 ]",
  "[ 1/1 → 5/4 | note:42 ]",
  "[ 5/4 → 3/2 | note:42 ]",
  "[ 3/2 → 7/4 | note:42 ]",
  "[ 7/4 → 2/1 | note:43 ]",
  "[ 2/1 → 9/4 | note:42 ]",
  "[ 9/4 → 5/2 | note:42 ]",
  "[ 5/2 → 11/4 | note:42 ]",
  "[ 11/4 → 3/1 | note:43 ]",
  "[ 3/1 → 13/4 | note:42 ]",
  "[ 13/4 → 7/2 | note:42 ]",
  "[ 7/2 → 15/4 | note:42 ]",
  "[ 15/4 → 4/1 | note:43 ]",
]
`;

exports[`runs examples > example "fm" example index 0 1`] = `
[
  "[ 0/1 → 1/4 | note:c fmi:0 analyze:1 ]",
  "[ 1/4 → 1/2 | note:e fmi:0 analyze:1 ]",
  "[ 1/2 → 3/4 | note:g fmi:0 analyze:1 ]",
  "[ 3/4 → 1/1 | note:b fmi:0 analyze:1 ]",
  "[ 1/1 → 5/4 | note:c fmi:1 analyze:1 ]",
  "[ 5/4 → 3/2 | note:e fmi:1 analyze:1 ]",
  "[ 3/2 → 7/4 | note:g fmi:1 analyze:1 ]",
  "[ 7/4 → 2/1 | note:b fmi:1 analyze:1 ]",
  "[ 2/1 → 9/4 | note:c fmi:2 analyze:1 ]",
  "[ 9/4 → 5/2 | note:e fmi:2 analyze:1 ]",
  "[ 5/2 → 11/4 | note:g fmi:2 analyze:1 ]",
  "[ 11/4 → 3/1 | note:b fmi:2 analyze:1 ]",
  "[ 3/1 → 13/4 | note:c fmi:8 analyze:1 ]",
  "[ 13/4 → 7/2 | note:e fmi:8 analyze:1 ]",
  "[ 7/2 → 15/4 | note:g fmi:8 analyze:1 ]",
  "[ 15/4 → 4/1 | note:b fmi:8 analyze:1 ]",
]
`;

exports[`runs examples > example "fmattack" example index 0 1`] = `
[
  "[ 0/1 → 1/4 | note:c fmi:4 fmattack:0 analyze:1 ]",
  "[ 1/4 → 1/2 | note:e fmi:4 fmattack:0 analyze:1 ]",
  "[ 1/2 → 3/4 | note:g fmi:4 fmattack:0 analyze:1 ]",
  "[ 3/4 → 1/1 | note:b fmi:4 fmattack:0 analyze:1 ]",
  "[ 1/1 → 5/4 | note:c fmi:4 fmattack:0.05 analyze:1 ]",
  "[ 5/4 → 3/2 | note:e fmi:4 fmattack:0.05 analyze:1 ]",
  "[ 3/2 → 7/4 | note:g fmi:4 fmattack:0.05 analyze:1 ]",
  "[ 7/4 → 2/1 | note:b fmi:4 fmattack:0.05 analyze:1 ]",
  "[ 2/1 → 9/4 | note:c fmi:4 fmattack:0.1 analyze:1 ]",
  "[ 9/4 → 5/2 | note:e fmi:4 fmattack:0.1 analyze:1 ]",
  "[ 5/2 → 11/4 | note:g fmi:4 fmattack:0.1 analyze:1 ]",
  "[ 11/4 → 3/1 | note:b fmi:4 fmattack:0.1 analyze:1 ]",
  "[ 3/1 → 13/4 | note:c fmi:4 fmattack:0.2 analyze:1 ]",
  "[ 13/4 → 7/2 | note:e fmi:4 fmattack:0.2 analyze:1 ]",
  "[ 7/2 → 15/4 | note:g fmi:4 fmattack:0.2 analyze:1 ]",
  "[ 15/4 → 4/1 | note:b fmi:4 fmattack:0.2 analyze:1 ]",
]
`;

exports[`runs examples > example "fmdecay" example index 0 1`] = `
[
  "[ 0/1 → 1/4 | note:c fmi:4 fmdecay:0.01 fmsustain:0.4 analyze:1 ]",
  "[ 1/4 → 1/2 | note:e fmi:4 fmdecay:0.01 fmsustain:0.4 analyze:1 ]",
  "[ 1/2 → 3/4 | note:g fmi:4 fmdecay:0.01 fmsustain:0.4 analyze:1 ]",
  "[ 3/4 → 1/1 | note:b fmi:4 fmdecay:0.01 fmsustain:0.4 analyze:1 ]",
  "[ 1/1 → 5/4 | note:c fmi:4 fmdecay:0.05 fmsustain:0.4 analyze:1 ]",
  "[ 5/4 → 3/2 | note:e fmi:4 fmdecay:0.05 fmsustain:0.4 analyze:1 ]",
  "[ 3/2 → 7/4 | note:g fmi:4 fmdecay:0.05 fmsustain:0.4 analyze:1 ]",
  "[ 7/4 → 2/1 | note:b fmi:4 fmdecay:0.05 fmsustain:0.4 analyze:1 ]",
  "[ 2/1 → 9/4 | note:c fmi:4 fmdecay:0.1 fmsustain:0.4 analyze:1 ]",
  "[ 9/4 → 5/2 | note:e fmi:4 fmdecay:0.1 fmsustain:0.4 analyze:1 ]",
  "[ 5/2 → 11/4 | note:g fmi:4 fmdecay:0.1 fmsustain:0.4 analyze:1 ]",
  "[ 11/4 → 3/1 | note:b fmi:4 fmdecay:0.1 fmsustain:0.4 analyze:1 ]",
  "[ 3/1 → 13/4 | note:c fmi:4 fmdecay:0.2 fmsustain:0.4 analyze:1 ]",
  "[ 13/4 → 7/2 | note:e fmi:4 fmdecay:0.2 fmsustain:0.4 analyze:1 ]",
  "[ 7/2 → 15/4 | note:g fmi:4 fmdecay:0.2 fmsustain:0.4 analyze:1 ]",
  "[ 15/4 → 4/1 | note:b fmi:4 fmdecay:0.2 fmsustain:0.4 analyze:1 ]",
]
`;

exports[`runs examples > example "fmenv" example index 0 1`] = `
[
  "[ 0/1 → 1/4 | note:c fmi:4 fmdecay:0.2 fmsustain:0 fmenv:exp analyze:1 ]",
  "[ 1/4 → 1/2 | note:e fmi:4 fmdecay:0.2 fmsustain:0 fmenv:exp analyze:1 ]",
  "[ 1/2 → 3/4 | note:g fmi:4 fmdecay:0.2 fmsustain:0 fmenv:exp analyze:1 ]",
  "[ 3/4 → 1/1 | note:b fmi:4 fmdecay:0.2 fmsustain:0 fmenv:exp analyze:1 ]",
  "[ 1/1 → 5/4 | note:c fmi:4 fmdecay:0.2 fmsustain:0 fmenv:lin analyze:1 ]",
  "[ 5/4 → 3/2 | note:e fmi:4 fmdecay:0.2 fmsustain:0 fmenv:lin analyze:1 ]",
  "[ 3/2 → 7/4 | note:g fmi:4 fmdecay:0.2 fmsustain:0 fmenv:lin analyze:1 ]",
  "[ 7/4 → 2/1 | note:b fmi:4 fmdecay:0.2 fmsustain:0 fmenv:lin analyze:1 ]",
  "[ 2/1 → 9/4 | note:c fmi:4 fmdecay:0.2 fmsustain:0 fmenv:exp analyze:1 ]",
  "[ 9/4 → 5/2 | note:e fmi:4 fmdecay:0.2 fmsustain:0 fmenv:exp analyze:1 ]",
  "[ 5/2 → 11/4 | note:g fmi:4 fmdecay:0.2 fmsustain:0 fmenv:exp analyze:1 ]",
  "[ 11/4 → 3/1 | note:b fmi:4 fmdecay:0.2 fmsustain:0 fmenv:exp analyze:1 ]",
  "[ 3/1 → 13/4 | note:c fmi:4 fmdecay:0.2 fmsustain:0 fmenv:lin analyze:1 ]",
  "[ 13/4 → 7/2 | note:e fmi:4 fmdecay:0.2 fmsustain:0 fmenv:lin analyze:1 ]",
  "[ 7/2 → 15/4 | note:g fmi:4 fmdecay:0.2 fmsustain:0 fmenv:lin analyze:1 ]",
  "[ 15/4 → 4/1 | note:b fmi:4 fmdecay:0.2 fmsustain:0 fmenv:lin analyze:1 ]",
]
`;

exports[`runs examples > example "fmh" example index 0 1`] = `
[
  "[ 0/1 → 1/4 | note:c fmi:4 fmh:1 analyze:1 ]",
  "[ 1/4 → 1/2 | note:e fmi:4 fmh:1 analyze:1 ]",
  "[ 1/2 → 3/4 | note:g fmi:4 fmh:1 analyze:1 ]",
  "[ 3/4 → 1/1 | note:b fmi:4 fmh:1 analyze:1 ]",
  "[ 1/1 → 5/4 | note:c fmi:4 fmh:2 analyze:1 ]",
  "[ 5/4 → 3/2 | note:e fmi:4 fmh:2 analyze:1 ]",
  "[ 3/2 → 7/4 | note:g fmi:4 fmh:2 analyze:1 ]",
  "[ 7/4 → 2/1 | note:b fmi:4 fmh:2 analyze:1 ]",
  "[ 2/1 → 9/4 | note:c fmi:4 fmh:1.5 analyze:1 ]",
  "[ 9/4 → 5/2 | note:e fmi:4 fmh:1.5 analyze:1 ]",
  "[ 5/2 → 11/4 | note:g fmi:4 fmh:1.5 analyze:1 ]",
  "[ 11/4 → 3/1 | note:b fmi:4 fmh:1.5 analyze:1 ]",
  "[ 3/1 → 13/4 | note:c fmi:4 fmh:1.61 analyze:1 ]",
  "[ 13/4 → 7/2 | note:e fmi:4 fmh:1.61 analyze:1 ]",
  "[ 7/2 → 15/4 | note:g fmi:4 fmh:1.61 analyze:1 ]",
  "[ 15/4 → 4/1 | note:b fmi:4 fmh:1.61 analyze:1 ]",
]
`;

exports[`runs examples > example "fmsustain" example index 0 1`] = `
[
  "[ 0/1 → 1/4 | note:c fmi:4 fmdecay:0.1 fmsustain:1 analyze:1 ]",
  "[ 1/4 → 1/2 | note:e fmi:4 fmdecay:0.1 fmsustain:1 analyze:1 ]",
  "[ 1/2 → 3/4 | note:g fmi:4 fmdecay:0.1 fmsustain:1 analyze:1 ]",
  "[ 3/4 → 1/1 | note:b fmi:4 fmdecay:0.1 fmsustain:1 analyze:1 ]",
  "[ 1/1 → 5/4 | note:c fmi:4 fmdecay:0.1 fmsustain:0.75 analyze:1 ]",
  "[ 5/4 → 3/2 | note:e fmi:4 fmdecay:0.1 fmsustain:0.75 analyze:1 ]",
  "[ 3/2 → 7/4 | note:g fmi:4 fmdecay:0.1 fmsustain:0.75 analyze:1 ]",
  "[ 7/4 → 2/1 | note:b fmi:4 fmdecay:0.1 fmsustain:0.75 analyze:1 ]",
  "[ 2/1 → 9/4 | note:c fmi:4 fmdecay:0.1 fmsustain:0.5 analyze:1 ]",
  "[ 9/4 → 5/2 | note:e fmi:4 fmdecay:0.1 fmsustain:0.5 analyze:1 ]",
  "[ 5/2 → 11/4 | note:g fmi:4 fmdecay:0.1 fmsustain:0.5 analyze:1 ]",
  "[ 11/4 → 3/1 | note:b fmi:4 fmdecay:0.1 fmsustain:0.5 analyze:1 ]",
  "[ 3/1 → 13/4 | note:c fmi:4 fmdecay:0.1 fmsustain:0 analyze:1 ]",
  "[ 13/4 → 7/2 | note:e fmi:4 fmdecay:0.1 fmsustain:0 analyze:1 ]",
  "[ 7/2 → 15/4 | note:g fmi:4 fmdecay:0.1 fmsustain:0 analyze:1 ]",
  "[ 15/4 → 4/1 | note:b fmi:4 fmdecay:0.1 fmsustain:0 analyze:1 ]",
]
`;

exports[`runs examples > example "focus" example index 0 1`] = `
[
  "[ 0/1 → 1/8 | s:sd ]",
  "[ 1/8 → 1/4 | s:hh ]",
  "[ 1/4 → 3/8 | s:bd ]",
  "[ 3/8 → 1/2 | s:hh ]",
  "[ 1/2 → 5/8 | s:sd ]",
  "[ 5/8 → 3/4 | s:hh ]",
  "[ 3/4 → 7/8 | s:bd ]",
  "[ 7/8 → 1/1 | s:hh ]",
  "[ 1/1 → 9/8 | s:sd ]",
  "[ 9/8 → 5/4 | s:hh ]",
  "[ 5/4 → 11/8 | s:bd ]",
  "[ 11/8 → 3/2 | s:hh ]",
  "[ 3/2 → 13/8 | s:sd ]",
  "[ 13/8 → 7/4 | s:hh ]",
  "[ 7/4 → 15/8 | s:bd ]",
  "[ 15/8 → 2/1 | s:hh ]",
  "[ 2/1 → 17/8 | s:sd ]",
  "[ 17/8 → 9/4 | s:hh ]",
  "[ 9/4 → 19/8 | s:bd ]",
  "[ 19/8 → 5/2 | s:hh ]",
  "[ 5/2 → 21/8 | s:sd ]",
  "[ 21/8 → 11/4 | s:hh ]",
  "[ 11/4 → 23/8 | s:bd ]",
  "[ 23/8 → 3/1 | s:hh ]",
  "[ 3/1 → 25/8 | s:sd ]",
  "[ 25/8 → 13/4 | s:hh ]",
  "[ 13/4 → 27/8 | s:bd ]",
  "[ 27/8 → 7/2 | s:hh ]",
  "[ 7/2 → 29/8 | s:sd ]",
  "[ 29/8 → 15/4 | s:hh ]",
  "[ 15/4 → 31/8 | s:bd ]",
  "[ 31/8 → 4/1 | s:hh ]",
]
`;

exports[`runs examples > example "freq" example index 0 1`] = `
[
  "[ 0/1 → 1/4 | freq:220 s:superzow ]",
  "[ 1/4 → 1/2 | freq:110 s:superzow ]",
  "[ 1/2 → 3/4 | freq:440 s:superzow ]",
  "[ 3/4 → 1/1 | freq:110 s:superzow ]",
  "[ 1/1 → 5/4 | freq:220 s:superzow ]",
  "[ 5/4 → 3/2 | freq:110 s:superzow ]",
  "[ 3/2 → 7/4 | freq:440 s:superzow ]",
  "[ 7/4 → 2/1 | freq:110 s:superzow ]",
  "[ 2/1 → 9/4 | freq:220 s:superzow ]",
  "[ 9/4 → 5/2 | freq:110 s:superzow ]",
  "[ 5/2 → 11/4 | freq:440 s:superzow ]",
  "[ 11/4 → 3/1 | freq:110 s:superzow ]",
  "[ 3/1 → 13/4 | freq:220 s:superzow ]",
  "[ 13/4 → 7/2 | freq:110 s:superzow ]",
  "[ 7/2 → 15/4 | freq:440 s:superzow ]",
  "[ 15/4 → 4/1 | freq:110 s:superzow ]",
]
`;

exports[`runs examples > example "freq" example index 1 1`] = `
[
  "[ 0/1 → 1/4 | freq:55 s:superzow ]",
  "[ 1/4 → 1/2 | freq:165 s:superzow ]",
  "[ 1/2 → 3/4 | freq:66 s:superzow ]",
  "[ 3/4 → 7/8 | freq:220 s:superzow ]",
  "[ 7/8 → 1/1 | freq:330 s:superzow ]",
  "[ 1/1 → 5/4 | freq:55 s:superzow ]",
  "[ 5/4 → 3/2 | freq:165 s:superzow ]",
  "[ 3/2 → 7/4 | freq:66 s:superzow ]",
  "[ 7/4 → 15/8 | freq:220 s:superzow ]",
  "[ 15/8 → 2/1 | freq:330 s:superzow ]",
  "[ 2/1 → 9/4 | freq:55 s:superzow ]",
  "[ 9/4 → 5/2 | freq:165 s:superzow ]",
  "[ 5/2 → 11/4 | freq:66 s:superzow ]",
  "[ 11/4 → 23/8 | freq:220 s:superzow ]",
  "[ 23/8 → 3/1 | freq:330 s:superzow ]",
  "[ 3/1 → 13/4 | freq:55 s:superzow ]",
  "[ 13/4 → 7/2 | freq:165 s:superzow ]",
  "[ 7/2 → 15/4 | freq:66 s:superzow ]",
  "[ 15/4 → 31/8 | freq:220 s:superzow ]",
  "[ 31/8 → 4/1 | freq:330 s:superzow ]",
]
`;

exports[`runs examples > example "fscope" example index 0 1`] = `
[
  "[ 0/1 → 1/1 | s:sawtooth analyze:1 ]",
  "[ 1/1 → 2/1 | s:sawtooth analyze:1 ]",
  "[ 2/1 → 3/1 | s:sawtooth analyze:1 ]",
  "[ 3/1 → 4/1 | s:sawtooth analyze:1 ]",
]
`;

exports[`runs examples > example "ftype" example index 0 1`] = `
[
  "[ 0/1 → 1/1 | note:c2 s:sawtooth cutoff:500 bpenv:4 ftype:12db ]",
  "[ 1/1 → 2/1 | note:e2 s:sawtooth cutoff:500 bpenv:4 ftype:24db ]",
  "[ 2/1 → 3/1 | note:f2 s:sawtooth cutoff:500 bpenv:4 ftype:12db ]",
  "[ 3/1 → 4/1 | note:g2 s:sawtooth cutoff:500 bpenv:4 ftype:24db ]",
]
`;

exports[`runs examples > example "gain" example index 0 1`] = `
[
  "[ 0/1 → 1/8 | s:hh gain:0.4 ]",
  "[ 1/8 → 1/4 | s:hh gain:0.4 ]",
  "[ 1/4 → 3/8 | s:hh gain:1 ]",
  "[ 3/8 → 1/2 | s:hh gain:0.4 ]",
  "[ 1/2 → 5/8 | s:hh gain:0.4 ]",
  "[ 5/8 → 3/4 | s:hh gain:1 ]",
  "[ 3/4 → 7/8 | s:hh gain:0.4 ]",
  "[ 7/8 → 1/1 | s:hh gain:1 ]",
  "[ 1/1 → 9/8 | s:hh gain:0.4 ]",
  "[ 9/8 → 5/4 | s:hh gain:0.4 ]",
  "[ 5/4 → 11/8 | s:hh gain:1 ]",
  "[ 11/8 → 3/2 | s:hh gain:0.4 ]",
  "[ 3/2 → 13/8 | s:hh gain:0.4 ]",
  "[ 13/8 → 7/4 | s:hh gain:1 ]",
  "[ 7/4 → 15/8 | s:hh gain:0.4 ]",
  "[ 15/8 → 2/1 | s:hh gain:1 ]",
  "[ 2/1 → 17/8 | s:hh gain:0.4 ]",
  "[ 17/8 → 9/4 | s:hh gain:0.4 ]",
  "[ 9/4 → 19/8 | s:hh gain:1 ]",
  "[ 19/8 → 5/2 | s:hh gain:0.4 ]",
  "[ 5/2 → 21/8 | s:hh gain:0.4 ]",
  "[ 21/8 → 11/4 | s:hh gain:1 ]",
  "[ 11/4 → 23/8 | s:hh gain:0.4 ]",
  "[ 23/8 → 3/1 | s:hh gain:1 ]",
  "[ 3/1 → 25/8 | s:hh gain:0.4 ]",
  "[ 25/8 → 13/4 | s:hh gain:0.4 ]",
  "[ 13/4 → 27/8 | s:hh gain:1 ]",
  "[ 27/8 → 7/2 | s:hh gain:0.4 ]",
  "[ 7/2 → 29/8 | s:hh gain:0.4 ]",
  "[ 29/8 → 15/4 | s:hh gain:1 ]",
  "[ 15/4 → 31/8 | s:hh gain:0.4 ]",
  "[ 31/8 → 4/1 | s:hh gain:1 ]",
]
`;

exports[`runs examples > example "hpattack" example index 0 1`] = `
[
  "[ 0/1 → 1/1 | note:c2 s:sawtooth hcutoff:500 hpattack:0.5 hpenv:4 ]",
  "[ 1/1 → 2/1 | note:e2 s:sawtooth hcutoff:500 hpattack:0.5 hpenv:4 ]",
  "[ 2/1 → 3/1 | note:f2 s:sawtooth hcutoff:500 hpattack:0.5 hpenv:4 ]",
  "[ 3/1 → 4/1 | note:g2 s:sawtooth hcutoff:500 hpattack:0.5 hpenv:4 ]",
]
`;

exports[`runs examples > example "hpdecay" example index 0 1`] = `
[
  "[ 0/1 → 1/1 | note:c2 s:sawtooth hcutoff:500 hpdecay:0.5 hpsustain:0.2 hpenv:4 ]",
  "[ 1/1 → 2/1 | note:e2 s:sawtooth hcutoff:500 hpdecay:0.5 hpsustain:0.2 hpenv:4 ]",
  "[ 2/1 → 3/1 | note:f2 s:sawtooth hcutoff:500 hpdecay:0.5 hpsustain:0.2 hpenv:4 ]",
  "[ 3/1 → 4/1 | note:g2 s:sawtooth hcutoff:500 hpdecay:0.5 hpsustain:0.2 hpenv:4 ]",
]
`;

exports[`runs examples > example "hpenv" example index 0 1`] = `
[
  "[ 0/1 → 1/1 | note:c2 s:sawtooth hcutoff:500 hpattack:0.5 hpenv:4 ]",
  "[ 1/1 → 2/1 | note:e2 s:sawtooth hcutoff:500 hpattack:0.5 hpenv:4 ]",
  "[ 2/1 → 3/1 | note:f2 s:sawtooth hcutoff:500 hpattack:0.5 hpenv:4 ]",
  "[ 3/1 → 4/1 | note:g2 s:sawtooth hcutoff:500 hpattack:0.5 hpenv:4 ]",
]
`;

exports[`runs examples > example "hpf" example index 0 1`] = `
[
  "[ 0/1 → 1/4 | s:hh hcutoff:4000 ]",
  "[ 0/1 → 1/2 | s:bd hcutoff:4000 ]",
  "[ 1/4 → 1/2 | s:hh hcutoff:4000 ]",
  "[ 1/2 → 3/4 | s:hh hcutoff:4000 ]",
  "[ 1/2 → 1/1 | s:sd hcutoff:4000 ]",
  "[ 3/4 → 1/1 | s:hh hcutoff:4000 ]",
  "[ 1/1 → 5/4 | s:hh hcutoff:2000 ]",
  "[ 1/1 → 3/2 | s:bd hcutoff:2000 ]",
  "[ 5/4 → 3/2 | s:hh hcutoff:2000 ]",
  "[ 3/2 → 7/4 | s:hh hcutoff:2000 ]",
  "[ 3/2 → 2/1 | s:sd hcutoff:2000 ]",
  "[ 7/4 → 2/1 | s:hh hcutoff:2000 ]",
  "[ 2/1 → 9/4 | s:hh hcutoff:1000 ]",
  "[ 2/1 → 5/2 | s:bd hcutoff:1000 ]",
  "[ 9/4 → 5/2 | s:hh hcutoff:1000 ]",
  "[ 5/2 → 11/4 | s:hh hcutoff:1000 ]",
  "[ 5/2 → 3/1 | s:sd hcutoff:1000 ]",
  "[ 11/4 → 3/1 | s:hh hcutoff:1000 ]",
  "[ 3/1 → 13/4 | s:hh hcutoff:500 ]",
  "[ 3/1 → 7/2 | s:bd hcutoff:500 ]",
  "[ 13/4 → 7/2 | s:hh hcutoff:500 ]",
  "[ 7/2 → 15/4 | s:hh hcutoff:500 ]",
  "[ 7/2 → 4/1 | s:sd hcutoff:500 ]",
  "[ 15/4 → 4/1 | s:hh hcutoff:500 ]",
]
`;

exports[`runs examples > example "hpf" example index 1 1`] = `
[
  "[ 0/1 → 1/4 | s:hh hcutoff:2000 ]",
  "[ 0/1 → 1/2 | s:bd hcutoff:2000 ]",
  "[ 1/4 → 1/2 | s:hh hcutoff:2000 ]",
  "[ 1/2 → 3/4 | s:hh hcutoff:2000 ]",
  "[ 1/2 → 1/1 | s:sd hcutoff:2000 ]",
  "[ 3/4 → 1/1 | s:hh hcutoff:2000 ]",
  "[ 1/1 → 5/4 | s:hh hcutoff:2000 hresonance:25 ]",
  "[ 1/1 → 3/2 | s:bd hcutoff:2000 hresonance:25 ]",
  "[ 5/4 → 3/2 | s:hh hcutoff:2000 hresonance:25 ]",
  "[ 3/2 → 7/4 | s:hh hcutoff:2000 hresonance:25 ]",
  "[ 3/2 → 2/1 | s:sd hcutoff:2000 hresonance:25 ]",
  "[ 7/4 → 2/1 | s:hh hcutoff:2000 hresonance:25 ]",
  "[ 2/1 → 9/4 | s:hh hcutoff:2000 ]",
  "[ 2/1 → 5/2 | s:bd hcutoff:2000 ]",
  "[ 9/4 → 5/2 | s:hh hcutoff:2000 ]",
  "[ 5/2 → 11/4 | s:hh hcutoff:2000 ]",
  "[ 5/2 → 3/1 | s:sd hcutoff:2000 ]",
  "[ 11/4 → 3/1 | s:hh hcutoff:2000 ]",
  "[ 3/1 → 13/4 | s:hh hcutoff:2000 hresonance:25 ]",
  "[ 3/1 → 7/2 | s:bd hcutoff:2000 hresonance:25 ]",
  "[ 13/4 → 7/2 | s:hh hcutoff:2000 hresonance:25 ]",
  "[ 7/2 → 15/4 | s:hh hcutoff:2000 hresonance:25 ]",
  "[ 7/2 → 4/1 | s:sd hcutoff:2000 hresonance:25 ]",
  "[ 15/4 → 4/1 | s:hh hcutoff:2000 hresonance:25 ]",
]
`;

exports[`runs examples > example "hpq" example index 0 1`] = `
[
  "[ 0/1 → 1/4 | s:hh hcutoff:2000 hresonance:0 ]",
  "[ 0/1 → 1/2 | s:bd hcutoff:2000 hresonance:0 ]",
  "[ 1/4 → 1/2 | s:hh hcutoff:2000 hresonance:0 ]",
  "[ 1/2 → 3/4 | s:hh hcutoff:2000 hresonance:0 ]",
  "[ 1/2 → 1/1 | s:sd hcutoff:2000 hresonance:0 ]",
  "[ 3/4 → 1/1 | s:hh hcutoff:2000 hresonance:0 ]",
  "[ 1/1 → 5/4 | s:hh hcutoff:2000 hresonance:10 ]",
  "[ 1/1 → 3/2 | s:bd hcutoff:2000 hresonance:10 ]",
  "[ 5/4 → 3/2 | s:hh hcutoff:2000 hresonance:10 ]",
  "[ 3/2 → 7/4 | s:hh hcutoff:2000 hresonance:10 ]",
  "[ 3/2 → 2/1 | s:sd hcutoff:2000 hresonance:10 ]",
  "[ 7/4 → 2/1 | s:hh hcutoff:2000 hresonance:10 ]",
  "[ 2/1 → 9/4 | s:hh hcutoff:2000 hresonance:20 ]",
  "[ 2/1 → 5/2 | s:bd hcutoff:2000 hresonance:20 ]",
  "[ 9/4 → 5/2 | s:hh hcutoff:2000 hresonance:20 ]",
  "[ 5/2 → 11/4 | s:hh hcutoff:2000 hresonance:20 ]",
  "[ 5/2 → 3/1 | s:sd hcutoff:2000 hresonance:20 ]",
  "[ 11/4 → 3/1 | s:hh hcutoff:2000 hresonance:20 ]",
  "[ 3/1 → 13/4 | s:hh hcutoff:2000 hresonance:30 ]",
  "[ 3/1 → 7/2 | s:bd hcutoff:2000 hresonance:30 ]",
  "[ 13/4 → 7/2 | s:hh hcutoff:2000 hresonance:30 ]",
  "[ 7/2 → 15/4 | s:hh hcutoff:2000 hresonance:30 ]",
  "[ 7/2 → 4/1 | s:sd hcutoff:2000 hresonance:30 ]",
  "[ 15/4 → 4/1 | s:hh hcutoff:2000 hresonance:30 ]",
]
`;

exports[`runs examples > example "hprelease" example index 0 1`] = `
[
  "[ 0/1 → 1/1 | note:c2 s:sawtooth clip:0.5 hcutoff:500 hpenv:4 hprelease:0.5 release:0.5 ]",
  "[ 1/1 → 2/1 | note:e2 s:sawtooth clip:0.5 hcutoff:500 hpenv:4 hprelease:0.5 release:0.5 ]",
  "[ 2/1 → 3/1 | note:f2 s:sawtooth clip:0.5 hcutoff:500 hpenv:4 hprelease:0.5 release:0.5 ]",
  "[ 3/1 → 4/1 | note:g2 s:sawtooth clip:0.5 hcutoff:500 hpenv:4 hprelease:0.5 release:0.5 ]",
]
`;

exports[`runs examples > example "hpsustain" example index 0 1`] = `
[
  "[ 0/1 → 1/1 | note:c2 s:sawtooth hcutoff:500 hpdecay:0.5 hpsustain:0 hpenv:4 ]",
  "[ 1/1 → 2/1 | note:e2 s:sawtooth hcutoff:500 hpdecay:0.5 hpsustain:0 hpenv:4 ]",
  "[ 2/1 → 3/1 | note:f2 s:sawtooth hcutoff:500 hpdecay:0.5 hpsustain:0 hpenv:4 ]",
  "[ 3/1 → 4/1 | note:g2 s:sawtooth hcutoff:500 hpdecay:0.5 hpsustain:0 hpenv:4 ]",
]
`;

exports[`runs examples > example "hurry" example index 0 1`] = `
[
  "[ 0/1 → 3/4 | s:bd speed:1 ]",
  "[ (3/4 → 1/1) ⇝ 3/2 | s:sd n:2 speed:1 ]",
  "[ 3/4 ⇜ (1/1 → 3/2) | s:sd n:2 speed:1 ]",
  "[ 3/2 → 15/8 | s:bd speed:2 ]",
  "[ (15/8 → 2/1) ⇝ 9/4 | s:sd n:2 speed:2 ]",
  "[ 15/8 ⇜ (2/1 → 9/4) | s:sd n:2 speed:2 ]",
  "[ 9/4 → 21/8 | s:bd speed:2 ]",
  "[ 21/8 → 3/1 | s:sd n:2 speed:2 ]",
  "[ 3/1 → 51/16 | s:bd speed:4 ]",
  "[ 51/16 → 27/8 | s:sd n:2 speed:4 ]",
  "[ 27/8 → 57/16 | s:bd speed:4 ]",
  "[ 57/16 → 15/4 | s:sd n:2 speed:4 ]",
  "[ 15/4 → 63/16 | s:bd speed:4 ]",
  "[ (63/16 → 4/1) ⇝ 33/8 | s:sd n:2 speed:4 ]",
]
`;

exports[`runs examples > example "hush" example index 0 1`] = `
[
  "[ 0/1 → 1/3 | s:hh ]",
  "[ 1/3 → 2/3 | s:hh ]",
  "[ 2/3 → 1/1 | s:hh ]",
  "[ 1/1 → 4/3 | s:hh ]",
  "[ 4/3 → 5/3 | s:hh ]",
  "[ 5/3 → 2/1 | s:hh ]",
  "[ 2/1 → 7/3 | s:hh ]",
  "[ 7/3 → 8/3 | s:hh ]",
  "[ 8/3 → 3/1 | s:hh ]",
  "[ 3/1 → 10/3 | s:hh ]",
  "[ 10/3 → 11/3 | s:hh ]",
  "[ 11/3 → 4/1 | s:hh ]",
]
`;

exports[`runs examples > example "inside" example index 0 1`] = `
[
  "[ 0/1 → 1/8 | note:D3 ]",
  "[ 1/8 → 1/4 | note:C3 ]",
  "[ 1/4 → 3/8 | note:F3 ]",
  "[ 3/8 → 1/2 | note:E3 ]",
  "[ 1/2 → 5/8 | note:F3 ]",
  "[ 5/8 → 3/4 | note:G3 ]",
  "[ 3/4 → 7/8 | note:D3 ]",
  "[ 7/8 → 1/1 | note:E3 ]",
  "[ 1/1 → 9/8 | note:D3 ]",
  "[ 9/8 → 5/4 | note:C3 ]",
  "[ 5/4 → 11/8 | note:F3 ]",
  "[ 11/8 → 3/2 | note:E3 ]",
  "[ 3/2 → 13/8 | note:F3 ]",
  "[ 13/8 → 7/4 | note:G3 ]",
  "[ 7/4 → 15/8 | note:D3 ]",
  "[ 15/8 → 2/1 | note:E3 ]",
  "[ 2/1 → 17/8 | note:D3 ]",
  "[ 17/8 → 9/4 | note:C3 ]",
  "[ 9/4 → 19/8 | note:F3 ]",
  "[ 19/8 → 5/2 | note:E3 ]",
  "[ 5/2 → 21/8 | note:F3 ]",
  "[ 21/8 → 11/4 | note:G3 ]",
  "[ 11/4 → 23/8 | note:D3 ]",
  "[ 23/8 → 3/1 | note:E3 ]",
  "[ 3/1 → 25/8 | note:D3 ]",
  "[ 25/8 → 13/4 | note:C3 ]",
  "[ 13/4 → 27/8 | note:F3 ]",
  "[ 27/8 → 7/2 | note:E3 ]",
  "[ 7/2 → 29/8 | note:F3 ]",
  "[ 29/8 → 15/4 | note:G3 ]",
  "[ 15/4 → 31/8 | note:D3 ]",
  "[ 31/8 → 4/1 | note:E3 ]",
]
`;

exports[`runs examples > example "invert" example index 0 1`] = `
[
  "[ 0/1 → 1/8 | s:bd ]",
  "[ 3/8 → 1/2 | s:bd ]",
  "[ 3/4 → 7/8 | s:bd ]",
  "[ 1/1 → 9/8 | s:bd ]",
  "[ 11/8 → 3/2 | s:bd ]",
  "[ 7/4 → 15/8 | s:bd ]",
  "[ 2/1 → 17/8 | s:bd ]",
  "[ 19/8 → 5/2 | s:bd ]",
  "[ 11/4 → 23/8 | s:bd ]",
  "[ 25/8 → 13/4 | s:bd ]",
  "[ 13/4 → 27/8 | s:bd ]",
  "[ 7/2 → 29/8 | s:bd ]",
  "[ 29/8 → 15/4 | s:bd ]",
  "[ 31/8 → 4/1 | s:bd ]",
]
`;

exports[`runs examples > example "irand" example index 0 1`] = `
[
  "[ 0/1 → 1/8 | note:Bb3 ]",
  "[ 3/8 → 1/2 | note:Eb3 ]",
  "[ 3/4 → 7/8 | note:Bb3 ]",
  "[ 1/1 → 9/8 | note:G3 ]",
  "[ 11/8 → 3/2 | note:G3 ]",
  "[ 7/4 → 15/8 | note:F3 ]",
  "[ 2/1 → 17/8 | note:Eb3 ]",
  "[ 19/8 → 5/2 | note:D3 ]",
  "[ 11/4 → 23/8 | note:C4 ]",
  "[ 3/1 → 25/8 | note:C3 ]",
  "[ 27/8 → 7/2 | note:Bb3 ]",
  "[ 15/4 → 31/8 | note:C3 ]",
]
`;

exports[`runs examples > example "iresponse" example index 0 1`] = `
[
  "[ 0/1 → 1/2 | s:bd room:0.8 ir:shaker_large i:0 ]",
  "[ 1/2 → 1/1 | s:sd room:0.8 ir:shaker_large i:0 ]",
  "[ 1/1 → 3/2 | s:bd room:0.8 ir:shaker_large i:2 ]",
  "[ 3/2 → 2/1 | s:sd room:0.8 ir:shaker_large i:2 ]",
  "[ 2/1 → 5/2 | s:bd room:0.8 ir:shaker_large i:0 ]",
  "[ 5/2 → 3/1 | s:sd room:0.8 ir:shaker_large i:0 ]",
  "[ 3/1 → 7/2 | s:bd room:0.8 ir:shaker_large i:2 ]",
  "[ 7/2 → 4/1 | s:sd room:0.8 ir:shaker_large i:2 ]",
]
`;

exports[`runs examples > example "iter" example index 0 1`] = `
[
  "[ 0/1 → 1/4 | note:A3 ]",
  "[ 1/4 → 1/2 | note:B3 ]",
  "[ 1/2 → 3/4 | note:C4 ]",
  "[ 3/4 → 1/1 | note:D4 ]",
  "[ 1/1 → 5/4 | note:B3 ]",
  "[ 5/4 → 3/2 | note:C4 ]",
  "[ 3/2 → 7/4 | note:D4 ]",
  "[ 7/4 → 2/1 | note:A3 ]",
  "[ 2/1 → 9/4 | note:C4 ]",
  "[ 9/4 → 5/2 | note:D4 ]",
  "[ 5/2 → 11/4 | note:A3 ]",
  "[ 11/4 → 3/1 | note:B3 ]",
  "[ 3/1 → 13/4 | note:D4 ]",
  "[ 13/4 → 7/2 | note:A3 ]",
  "[ 7/2 → 15/4 | note:B3 ]",
  "[ 15/4 → 4/1 | note:C4 ]",
]
`;

exports[`runs examples > example "iterBack" example index 0 1`] = `
[
  "[ 0/1 → 1/4 | note:A3 ]",
  "[ 1/4 → 1/2 | note:B3 ]",
  "[ 1/2 → 3/4 | note:C4 ]",
  "[ 3/4 → 1/1 | note:D4 ]",
  "[ 1/1 → 5/4 | note:D4 ]",
  "[ 5/4 → 3/2 | note:A3 ]",
  "[ 3/2 → 7/4 | note:B3 ]",
  "[ 7/4 → 2/1 | note:C4 ]",
  "[ 2/1 → 9/4 | note:C4 ]",
  "[ 9/4 → 5/2 | note:D4 ]",
  "[ 5/2 → 11/4 | note:A3 ]",
  "[ 11/4 → 3/1 | note:B3 ]",
  "[ 3/1 → 13/4 | note:B3 ]",
  "[ 13/4 → 7/2 | note:C4 ]",
  "[ 7/2 → 15/4 | note:D4 ]",
  "[ 15/4 → 4/1 | note:A3 ]",
]
`;

exports[`runs examples > example "jux" example index 0 1`] = `
[
  "[ 0/1 → 1/5 | s:lt pan:0 ]",
  "[ 0/1 → 1/5 | s:hh pan:1 ]",
  "[ 1/5 → 2/5 | s:ht pan:0 ]",
  "[ 1/5 → 2/5 | s:ht pan:1 ]",
  "[ 2/5 → 3/5 | s:mt pan:0 ]",
  "[ 2/5 → 3/5 | s:mt pan:1 ]",
  "[ 3/5 → 4/5 | s:ht pan:0 ]",
  "[ 3/5 → 4/5 | s:ht pan:1 ]",
  "[ 4/5 → 1/1 | s:hh pan:0 ]",
  "[ 4/5 → 1/1 | s:lt pan:1 ]",
  "[ 1/1 → 6/5 | s:lt pan:0 ]",
  "[ 1/1 → 6/5 | s:hh pan:1 ]",
  "[ 6/5 → 7/5 | s:ht pan:0 ]",
  "[ 6/5 → 7/5 | s:ht pan:1 ]",
  "[ 7/5 → 8/5 | s:mt pan:0 ]",
  "[ 7/5 → 8/5 | s:mt pan:1 ]",
  "[ 8/5 → 9/5 | s:ht pan:0 ]",
  "[ 8/5 → 9/5 | s:ht pan:1 ]",
  "[ 9/5 → 2/1 | s:hh pan:0 ]",
  "[ 9/5 → 2/1 | s:lt pan:1 ]",
  "[ 2/1 → 11/5 | s:lt pan:0 ]",
  "[ 2/1 → 11/5 | s:hh pan:1 ]",
  "[ 11/5 → 12/5 | s:ht pan:0 ]",
  "[ 11/5 → 12/5 | s:ht pan:1 ]",
  "[ 12/5 → 13/5 | s:mt pan:0 ]",
  "[ 12/5 → 13/5 | s:mt pan:1 ]",
  "[ 13/5 → 14/5 | s:ht pan:0 ]",
  "[ 13/5 → 14/5 | s:ht pan:1 ]",
  "[ 14/5 → 3/1 | s:hh pan:0 ]",
  "[ 14/5 → 3/1 | s:lt pan:1 ]",
  "[ 3/1 → 16/5 | s:lt pan:0 ]",
  "[ 3/1 → 16/5 | s:hh pan:1 ]",
  "[ 16/5 → 17/5 | s:ht pan:0 ]",
  "[ 16/5 → 17/5 | s:ht pan:1 ]",
  "[ 17/5 → 18/5 | s:mt pan:0 ]",
  "[ 17/5 → 18/5 | s:mt pan:1 ]",
  "[ 18/5 → 19/5 | s:ht pan:0 ]",
  "[ 18/5 → 19/5 | s:ht pan:1 ]",
  "[ 19/5 → 4/1 | s:hh pan:0 ]",
  "[ 19/5 → 4/1 | s:lt pan:1 ]",
]
`;

exports[`runs examples > example "juxBy" example index 0 1`] = `
[
  "[ 0/1 → 1/5 | s:lt pan:0.5 ]",
  "[ 0/1 → 1/5 | s:hh pan:0.5 ]",
  "[ 1/5 → 2/5 | s:ht pan:0.5 ]",
  "[ 1/5 → 2/5 | s:ht pan:0.5 ]",
  "[ 2/5 → 3/5 | s:mt pan:0.5 ]",
  "[ 2/5 → 3/5 | s:mt pan:0.5 ]",
  "[ 3/5 → 4/5 | s:ht pan:0.5 ]",
  "[ 3/5 → 4/5 | s:ht pan:0.5 ]",
  "[ 4/5 → 1/1 | s:hh pan:0.5 ]",
  "[ 4/5 → 1/1 | s:lt pan:0.5 ]",
  "[ 1/1 → 6/5 | s:lt pan:0.5 ]",
  "[ 1/1 → 6/5 | s:hh pan:0.5 ]",
  "[ 6/5 → 7/5 | s:ht pan:0.5 ]",
  "[ 6/5 → 7/5 | s:ht pan:0.5 ]",
  "[ 7/5 → 8/5 | s:mt pan:0.5 ]",
  "[ 7/5 → 8/5 | s:mt pan:0.5 ]",
  "[ 8/5 → 9/5 | s:ht pan:0.5 ]",
  "[ 8/5 → 9/5 | s:ht pan:0.5 ]",
  "[ 9/5 → 2/1 | s:hh pan:0.5 ]",
  "[ 9/5 → 2/1 | s:lt pan:0.5 ]",
  "[ 2/1 → 11/5 | s:lt pan:0.25 ]",
  "[ 2/1 → 11/5 | s:hh pan:0.75 ]",
  "[ 11/5 → 12/5 | s:ht pan:0.25 ]",
  "[ 11/5 → 12/5 | s:ht pan:0.75 ]",
  "[ 12/5 → 13/5 | s:mt pan:0.25 ]",
  "[ 12/5 → 13/5 | s:mt pan:0.75 ]",
  "[ 13/5 → 14/5 | s:ht pan:0.25 ]",
  "[ 13/5 → 14/5 | s:ht pan:0.75 ]",
  "[ 14/5 → 3/1 | s:hh pan:0.25 ]",
  "[ 14/5 → 3/1 | s:lt pan:0.75 ]",
  "[ 3/1 → 16/5 | s:lt pan:0.25 ]",
  "[ 3/1 → 16/5 | s:hh pan:0.75 ]",
  "[ 16/5 → 17/5 | s:ht pan:0.25 ]",
  "[ 16/5 → 17/5 | s:ht pan:0.75 ]",
  "[ 17/5 → 18/5 | s:mt pan:0.25 ]",
  "[ 17/5 → 18/5 | s:mt pan:0.75 ]",
  "[ 18/5 → 19/5 | s:ht pan:0.25 ]",
  "[ 18/5 → 19/5 | s:ht pan:0.75 ]",
  "[ 19/5 → 4/1 | s:hh pan:0.25 ]",
  "[ 19/5 → 4/1 | s:lt pan:0.75 ]",
]
`;

exports[`runs examples > example "lastOf" example index 0 1`] = `
[
  "[ 0/1 → 1/4 | note:c3 ]",
  "[ 1/4 → 1/2 | note:d3 ]",
  "[ 1/2 → 3/4 | note:e3 ]",
  "[ 3/4 → 1/1 | note:g3 ]",
  "[ 1/1 → 5/4 | note:c3 ]",
  "[ 5/4 → 3/2 | note:d3 ]",
  "[ 3/2 → 7/4 | note:e3 ]",
  "[ 7/4 → 2/1 | note:g3 ]",
  "[ 2/1 → 9/4 | note:c3 ]",
  "[ 9/4 → 5/2 | note:d3 ]",
  "[ 5/2 → 11/4 | note:e3 ]",
  "[ 11/4 → 3/1 | note:g3 ]",
  "[ 3/1 → 13/4 | note:g3 ]",
  "[ 13/4 → 7/2 | note:e3 ]",
  "[ 7/2 → 15/4 | note:d3 ]",
  "[ 15/4 → 4/1 | note:c3 ]",
]
`;

exports[`runs examples > example "late" example index 0 1`] = `
[
  "[ 0/1 → 1/2 | s:bd ]",
  "[ 1/10 → 3/5 | s:hh ]",
  "[ 1/1 → 3/2 | s:bd ]",
  "[ 11/10 → 8/5 | s:hh ]",
  "[ 2/1 → 5/2 | s:bd ]",
  "[ 21/10 → 13/5 | s:hh ]",
  "[ 3/1 → 7/2 | s:bd ]",
  "[ 31/10 → 18/5 | s:hh ]",
]
`;

exports[`runs examples > example "layer" example index 0 1`] = `
[
  "[ 0/1 → 1/4 | note:C3 ]",
  "[ 0/1 → 1/4 | note:Eb3 ]",
  "[ 1/4 → 1/2 | note:Eb3 ]",
  "[ 1/4 → 1/2 | note:G3 ]",
  "[ 1/2 → 3/4 | note:G3 ]",
  "[ 1/2 → 3/4 | note:Bb3 ]",
  "[ 3/4 → 1/1 | note:Bb3 ]",
  "[ 3/4 → 1/1 | note:D4 ]",
  "[ 5/4 → 3/2 | note:G3 ]",
  "[ 5/4 → 3/2 | note:Bb3 ]",
  "[ 7/4 → 2/1 | note:Eb3 ]",
  "[ 7/4 → 2/1 | note:G3 ]",
  "[ 2/1 → 9/4 | note:C3 ]",
  "[ 2/1 → 9/4 | note:Eb3 ]",
  "[ 9/4 → 5/2 | note:C3 ]",
  "[ 9/4 → 5/2 | note:Eb3 ]",
  "[ 5/2 → 11/4 | note:C3 ]",
  "[ 5/2 → 11/4 | note:Eb3 ]",
]
`;

exports[`runs examples > example "legato" example index 0 1`] = `
[
  "[ 0/1 → 1/32 | c4 ]",
  "[ 1/4 → 9/32 | eb4 ]",
  "[ 1/2 → 17/32 | g4 ]",
  "[ 3/4 → 25/32 | bb4 ]",
  "[ 1/1 → 17/16 | c4 ]",
  "[ 5/4 → 21/16 | eb4 ]",
  "[ 3/2 → 25/16 | g4 ]",
  "[ 7/4 → 29/16 | bb4 ]",
  "[ 2/1 → 17/8 | c4 ]",
  "[ 9/4 → 19/8 | eb4 ]",
  "[ 5/2 → 21/8 | g4 ]",
  "[ 11/4 → 23/8 | bb4 ]",
  "[ 3/1 → 51/16 | c4 ]",
  "[ 13/4 → 55/16 | eb4 ]",
  "[ 7/2 → 59/16 | g4 ]",
  "[ 15/4 → 63/16 | bb4 ]",
]
`;

exports[`runs examples > example "legato" example index 0 2`] = `
[
  "[ 0/1 → 1/16 | note:c3 ]",
  "[ 1/4 → 5/16 | note:eb3 ]",
  "[ 1/2 → 9/16 | note:g3 ]",
  "[ 3/4 → 13/16 | note:c4 ]",
  "[ 1/1 → 9/8 | note:c3 ]",
  "[ 5/4 → 11/8 | note:eb3 ]",
  "[ 3/2 → 13/8 | note:g3 ]",
  "[ 7/4 → 15/8 | note:c4 ]",
  "[ 2/1 → 9/4 | note:c3 ]",
  "[ 9/4 → 5/2 | note:eb3 ]",
  "[ 5/2 → 11/4 | note:g3 ]",
  "[ 11/4 → 3/1 | note:c4 ]",
  "[ 3/1 → 7/2 | note:c3 ]",
  "[ 13/4 → 15/4 | note:eb3 ]",
  "[ 7/2 → 4/1 | note:g3 ]",
  "[ 15/4 → 17/4 | note:c4 ]",
]
`;

exports[`runs examples > example "leslie" example index 0 1`] = `
[
  "[ 0/1 → 1/1 | n:0 s:supersquare leslie:0 ]",
  "[ 0/1 → 1/1 | n:4 s:supersquare leslie:0 ]",
  "[ 0/1 → 1/1 | n:7 s:supersquare leslie:0 ]",
  "[ 1/1 → 2/1 | n:0 s:supersquare leslie:0.4 ]",
  "[ 1/1 → 2/1 | n:4 s:supersquare leslie:0.4 ]",
  "[ 1/1 → 2/1 | n:7 s:supersquare leslie:0.4 ]",
  "[ 2/1 → 3/1 | n:0 s:supersquare leslie:0.6 ]",
  "[ 2/1 → 3/1 | n:4 s:supersquare leslie:0.6 ]",
  "[ 2/1 → 3/1 | n:7 s:supersquare leslie:0.6 ]",
  "[ 3/1 → 4/1 | n:0 s:supersquare leslie:1 ]",
  "[ 3/1 → 4/1 | n:4 s:supersquare leslie:1 ]",
  "[ 3/1 → 4/1 | n:7 s:supersquare leslie:1 ]",
]
`;

exports[`runs examples > example "linger" example index 0 1`] = `
[
  "[ 0/1 → 1/4 | s:lt ]",
  "[ 0/1 → 1/4 | s:hh ]",
  "[ 1/4 → 1/2 | s:ht ]",
  "[ 1/4 → 1/2 | s:oh ]",
  "[ 1/2 → 3/4 | s:mt ]",
  "[ 1/2 → 3/4 | s:hh ]",
  "[ 3/4 → 1/1 | s:cp ]",
  "[ 3/4 → 1/1 | s:oh ]",
  "[ 1/1 → 5/4 | s:lt ]",
  "[ 1/1 → 5/4 | s:hh ]",
  "[ 5/4 → 3/2 | s:ht ]",
  "[ 5/4 → 3/2 | s:oh ]",
  "[ 3/2 → 7/4 | s:lt ]",
  "[ 3/2 → 7/4 | s:hh ]",
  "[ 7/4 → 2/1 | s:ht ]",
  "[ 7/4 → 2/1 | s:oh ]",
  "[ 2/1 → 9/4 | s:lt ]",
  "[ 2/1 → 9/4 | s:hh ]",
  "[ 9/4 → 5/2 | s:lt ]",
  "[ 9/4 → 5/2 | s:hh ]",
  "[ 5/2 → 11/4 | s:lt ]",
  "[ 5/2 → 11/4 | s:hh ]",
  "[ 11/4 → 3/1 | s:lt ]",
  "[ 11/4 → 3/1 | s:hh ]",
  "[ (3/1 → 25/8) ⇝ 13/4 | s:lt ]",
  "[ (3/1 → 25/8) ⇝ 13/4 | s:hh ]",
  "[ (25/8 → 13/4) ⇝ 27/8 | s:lt ]",
  "[ (25/8 → 13/4) ⇝ 27/8 | s:hh ]",
  "[ (13/4 → 27/8) ⇝ 7/2 | s:lt ]",
  "[ (13/4 → 27/8) ⇝ 7/2 | s:hh ]",
  "[ (27/8 → 7/2) ⇝ 29/8 | s:lt ]",
  "[ (27/8 → 7/2) ⇝ 29/8 | s:hh ]",
  "[ (7/2 → 29/8) ⇝ 15/4 | s:lt ]",
  "[ (7/2 → 29/8) ⇝ 15/4 | s:hh ]",
  "[ (29/8 → 15/4) ⇝ 31/8 | s:lt ]",
  "[ (29/8 → 15/4) ⇝ 31/8 | s:hh ]",
  "[ (15/4 → 31/8) ⇝ 4/1 | s:lt ]",
  "[ (15/4 → 31/8) ⇝ 4/1 | s:hh ]",
  "[ (31/8 → 4/1) ⇝ 33/8 | s:lt ]",
  "[ (31/8 → 4/1) ⇝ 33/8 | s:hh ]",
]
`;

exports[`runs examples > example "loop" example index 0 1`] = `
[
  "[ 0/1 → 1/1 | s:casio loop:1 ]",
  "[ 1/1 → 2/1 | s:casio loop:1 ]",
  "[ 2/1 → 3/1 | s:casio loop:1 ]",
  "[ 3/1 → 4/1 | s:casio loop:1 ]",
]
`;

exports[`runs examples > example "loopAt" example index 0 1`] = `
[
  "[ (0/1 → 1/1) ⇝ 4/1 | s:rhodes speed:0.25 unit:c ]",
  "[ 0/1 ⇜ (1/1 → 2/1) ⇝ 4/1 | s:rhodes speed:0.25 unit:c ]",
  "[ 0/1 ⇜ (2/1 → 3/1) ⇝ 4/1 | s:rhodes speed:0.25 unit:c ]",
  "[ 0/1 ⇜ (3/1 → 4/1) | s:rhodes speed:0.25 unit:c ]",
]
`;

exports[`runs examples > example "loopAtCps" example index 0 1`] = `
[
  "[ (0/1 → 1/1) ⇝ 4/1 | s:rhodes speed:0.375 unit:c cps:1.5 ]",
  "[ 0/1 ⇜ (1/1 → 2/1) ⇝ 4/1 | s:rhodes speed:0.375 unit:c cps:1.5 ]",
  "[ 0/1 ⇜ (2/1 → 3/1) ⇝ 4/1 | s:rhodes speed:0.375 unit:c cps:1.5 ]",
  "[ 0/1 ⇜ (3/1 → 4/1) | s:rhodes speed:0.375 unit:c cps:1.5 ]",
]
`;

exports[`runs examples > example "loopBegin" example index 0 1`] = `
[
  "[ 0/1 → 1/1 | s:space loop:1 loopBegin:0 analyze:1 ]",
  "[ 1/1 → 2/1 | s:space loop:1 loopBegin:0.125 analyze:1 ]",
  "[ 2/1 → 3/1 | s:space loop:1 loopBegin:0.25 analyze:1 ]",
  "[ 3/1 → 4/1 | s:space loop:1 loopBegin:0 analyze:1 ]",
]
`;

exports[`runs examples > example "loopEnd" example index 0 1`] = `
[
  "[ 0/1 → 1/1 | s:space loop:1 loopEnd:1 analyze:1 ]",
  "[ 1/1 → 2/1 | s:space loop:1 loopEnd:0.75 analyze:1 ]",
  "[ 2/1 → 3/1 | s:space loop:1 loopEnd:0.5 analyze:1 ]",
  "[ 3/1 → 4/1 | s:space loop:1 loopEnd:0.25 analyze:1 ]",
]
`;

exports[`runs examples > example "lpattack" example index 0 1`] = `
[
  "[ 0/1 → 1/1 | note:c2 s:sawtooth cutoff:500 lpattack:0.5 lpenv:4 ]",
  "[ 1/1 → 2/1 | note:e2 s:sawtooth cutoff:500 lpattack:0.5 lpenv:4 ]",
  "[ 2/1 → 3/1 | note:f2 s:sawtooth cutoff:500 lpattack:0.5 lpenv:4 ]",
  "[ 3/1 → 4/1 | note:g2 s:sawtooth cutoff:500 lpattack:0.5 lpenv:4 ]",
]
`;

exports[`runs examples > example "lpdecay" example index 0 1`] = `
[
  "[ 0/1 → 1/1 | note:c2 s:sawtooth cutoff:500 lpdecay:0.5 lpsustain:0.2 lpenv:4 ]",
  "[ 1/1 → 2/1 | note:e2 s:sawtooth cutoff:500 lpdecay:0.5 lpsustain:0.2 lpenv:4 ]",
  "[ 2/1 → 3/1 | note:f2 s:sawtooth cutoff:500 lpdecay:0.5 lpsustain:0.2 lpenv:4 ]",
  "[ 3/1 → 4/1 | note:g2 s:sawtooth cutoff:500 lpdecay:0.5 lpsustain:0.2 lpenv:4 ]",
]
`;

exports[`runs examples > example "lpenv" example index 0 1`] = `
[
  "[ 0/1 → 1/1 | note:c2 s:sawtooth cutoff:500 lpattack:0.5 lpenv:4 ]",
  "[ 1/1 → 2/1 | note:e2 s:sawtooth cutoff:500 lpattack:0.5 lpenv:4 ]",
  "[ 2/1 → 3/1 | note:f2 s:sawtooth cutoff:500 lpattack:0.5 lpenv:4 ]",
  "[ 3/1 → 4/1 | note:g2 s:sawtooth cutoff:500 lpattack:0.5 lpenv:4 ]",
]
`;

exports[`runs examples > example "lpf" example index 0 1`] = `
[
  "[ 0/1 → 1/3 | s:hh cutoff:4000 ]",
  "[ 0/1 → 1/2 | s:bd cutoff:4000 ]",
  "[ 1/3 → 2/3 | s:hh cutoff:4000 ]",
  "[ 1/2 → 1/1 | s:sd cutoff:4000 ]",
  "[ 2/3 → 1/1 | s:hh cutoff:4000 ]",
  "[ 1/1 → 4/3 | s:hh cutoff:2000 ]",
  "[ 1/1 → 3/2 | s:bd cutoff:2000 ]",
  "[ 4/3 → 5/3 | s:hh cutoff:2000 ]",
  "[ 3/2 → 2/1 | s:sd cutoff:2000 ]",
  "[ 5/3 → 2/1 | s:hh cutoff:2000 ]",
  "[ 2/1 → 7/3 | s:hh cutoff:1000 ]",
  "[ 2/1 → 5/2 | s:bd cutoff:1000 ]",
  "[ 7/3 → 8/3 | s:hh cutoff:1000 ]",
  "[ 5/2 → 3/1 | s:sd cutoff:1000 ]",
  "[ 8/3 → 3/1 | s:hh cutoff:1000 ]",
  "[ 3/1 → 10/3 | s:hh cutoff:500 ]",
  "[ 3/1 → 7/2 | s:bd cutoff:500 ]",
  "[ 10/3 → 11/3 | s:hh cutoff:500 ]",
  "[ 7/2 → 4/1 | s:sd cutoff:500 ]",
  "[ 11/3 → 4/1 | s:hh cutoff:500 ]",
]
`;

exports[`runs examples > example "lpf" example index 1 1`] = `
[
  "[ 0/1 → 1/8 | s:bd cutoff:1000 resonance:0 ]",
  "[ 1/8 → 1/4 | s:bd cutoff:1000 resonance:0 ]",
  "[ 1/4 → 3/8 | s:bd cutoff:1000 resonance:10 ]",
  "[ 3/8 → 1/2 | s:bd cutoff:1000 resonance:10 ]",
  "[ 1/2 → 5/8 | s:bd cutoff:1000 resonance:20 ]",
  "[ 5/8 → 3/4 | s:bd cutoff:1000 resonance:20 ]",
  "[ 3/4 → 7/8 | s:bd cutoff:1000 resonance:30 ]",
  "[ 7/8 → 1/1 | s:bd cutoff:1000 resonance:30 ]",
  "[ 1/1 → 9/8 | s:bd cutoff:1000 resonance:0 ]",
  "[ 9/8 → 5/4 | s:bd cutoff:1000 resonance:0 ]",
  "[ 5/4 → 11/8 | s:bd cutoff:1000 resonance:10 ]",
  "[ 11/8 → 3/2 | s:bd cutoff:1000 resonance:10 ]",
  "[ 3/2 → 13/8 | s:bd cutoff:1000 resonance:20 ]",
  "[ 13/8 → 7/4 | s:bd cutoff:1000 resonance:20 ]",
  "[ 7/4 → 15/8 | s:bd cutoff:1000 resonance:30 ]",
  "[ 15/8 → 2/1 | s:bd cutoff:1000 resonance:30 ]",
  "[ 2/1 → 17/8 | s:bd cutoff:1000 resonance:0 ]",
  "[ 17/8 → 9/4 | s:bd cutoff:1000 resonance:0 ]",
  "[ 9/4 → 19/8 | s:bd cutoff:1000 resonance:10 ]",
  "[ 19/8 → 5/2 | s:bd cutoff:1000 resonance:10 ]",
  "[ 5/2 → 21/8 | s:bd cutoff:1000 resonance:20 ]",
  "[ 21/8 → 11/4 | s:bd cutoff:1000 resonance:20 ]",
  "[ 11/4 → 23/8 | s:bd cutoff:1000 resonance:30 ]",
  "[ 23/8 → 3/1 | s:bd cutoff:1000 resonance:30 ]",
  "[ 3/1 → 25/8 | s:bd cutoff:1000 resonance:0 ]",
  "[ 25/8 → 13/4 | s:bd cutoff:1000 resonance:0 ]",
  "[ 13/4 → 27/8 | s:bd cutoff:1000 resonance:10 ]",
  "[ 27/8 → 7/2 | s:bd cutoff:1000 resonance:10 ]",
  "[ 7/2 → 29/8 | s:bd cutoff:1000 resonance:20 ]",
  "[ 29/8 → 15/4 | s:bd cutoff:1000 resonance:20 ]",
  "[ 15/4 → 31/8 | s:bd cutoff:1000 resonance:30 ]",
  "[ 31/8 → 4/1 | s:bd cutoff:1000 resonance:30 ]",
]
`;

exports[`runs examples > example "lpq" example index 0 1`] = `
[
  "[ 0/1 → 1/4 | s:hh cutoff:2000 resonance:0 ]",
  "[ 0/1 → 1/2 | s:bd cutoff:2000 resonance:0 ]",
  "[ 1/4 → 1/2 | s:hh cutoff:2000 resonance:0 ]",
  "[ 1/2 → 3/4 | s:hh cutoff:2000 resonance:0 ]",
  "[ 1/2 → 1/1 | s:sd cutoff:2000 resonance:0 ]",
  "[ 3/4 → 1/1 | s:hh cutoff:2000 resonance:0 ]",
  "[ 1/1 → 5/4 | s:hh cutoff:2000 resonance:10 ]",
  "[ 1/1 → 3/2 | s:bd cutoff:2000 resonance:10 ]",
  "[ 5/4 → 3/2 | s:hh cutoff:2000 resonance:10 ]",
  "[ 3/2 → 7/4 | s:hh cutoff:2000 resonance:10 ]",
  "[ 3/2 → 2/1 | s:sd cutoff:2000 resonance:10 ]",
  "[ 7/4 → 2/1 | s:hh cutoff:2000 resonance:10 ]",
  "[ 2/1 → 9/4 | s:hh cutoff:2000 resonance:20 ]",
  "[ 2/1 → 5/2 | s:bd cutoff:2000 resonance:20 ]",
  "[ 9/4 → 5/2 | s:hh cutoff:2000 resonance:20 ]",
  "[ 5/2 → 11/4 | s:hh cutoff:2000 resonance:20 ]",
  "[ 5/2 → 3/1 | s:sd cutoff:2000 resonance:20 ]",
  "[ 11/4 → 3/1 | s:hh cutoff:2000 resonance:20 ]",
  "[ 3/1 → 13/4 | s:hh cutoff:2000 resonance:30 ]",
  "[ 3/1 → 7/2 | s:bd cutoff:2000 resonance:30 ]",
  "[ 13/4 → 7/2 | s:hh cutoff:2000 resonance:30 ]",
  "[ 7/2 → 15/4 | s:hh cutoff:2000 resonance:30 ]",
  "[ 7/2 → 4/1 | s:sd cutoff:2000 resonance:30 ]",
  "[ 15/4 → 4/1 | s:hh cutoff:2000 resonance:30 ]",
]
`;

exports[`runs examples > example "lprelease" example index 0 1`] = `
[
  "[ 0/1 → 1/1 | note:c2 s:sawtooth clip:0.5 cutoff:500 lpenv:4 lprelease:0.5 release:0.5 ]",
  "[ 1/1 → 2/1 | note:e2 s:sawtooth clip:0.5 cutoff:500 lpenv:4 lprelease:0.5 release:0.5 ]",
  "[ 2/1 → 3/1 | note:f2 s:sawtooth clip:0.5 cutoff:500 lpenv:4 lprelease:0.5 release:0.5 ]",
  "[ 3/1 → 4/1 | note:g2 s:sawtooth clip:0.5 cutoff:500 lpenv:4 lprelease:0.5 release:0.5 ]",
]
`;

exports[`runs examples > example "lpsustain" example index 0 1`] = `
[
  "[ 0/1 → 1/1 | note:c2 s:sawtooth cutoff:500 lpdecay:0.5 lpsustain:0 lpenv:4 ]",
  "[ 1/1 → 2/1 | note:e2 s:sawtooth cutoff:500 lpdecay:0.5 lpsustain:0 lpenv:4 ]",
  "[ 2/1 → 3/1 | note:f2 s:sawtooth cutoff:500 lpdecay:0.5 lpsustain:0 lpenv:4 ]",
  "[ 3/1 → 4/1 | note:g2 s:sawtooth cutoff:500 lpdecay:0.5 lpsustain:0 lpenv:4 ]",
]
`;

exports[`runs examples > example "lrate" example index 0 1`] = `
[
  "[ 0/1 → 1/1 | n:0 s:supersquare leslie:1 lrate:1 ]",
  "[ 0/1 → 1/1 | n:4 s:supersquare leslie:1 lrate:1 ]",
  "[ 0/1 → 1/1 | n:7 s:supersquare leslie:1 lrate:1 ]",
  "[ 1/1 → 2/1 | n:0 s:supersquare leslie:1 lrate:2 ]",
  "[ 1/1 → 2/1 | n:4 s:supersquare leslie:1 lrate:2 ]",
  "[ 1/1 → 2/1 | n:7 s:supersquare leslie:1 lrate:2 ]",
  "[ 2/1 → 3/1 | n:0 s:supersquare leslie:1 lrate:4 ]",
  "[ 2/1 → 3/1 | n:4 s:supersquare leslie:1 lrate:4 ]",
  "[ 2/1 → 3/1 | n:7 s:supersquare leslie:1 lrate:4 ]",
  "[ 3/1 → 4/1 | n:0 s:supersquare leslie:1 lrate:8 ]",
  "[ 3/1 → 4/1 | n:4 s:supersquare leslie:1 lrate:8 ]",
  "[ 3/1 → 4/1 | n:7 s:supersquare leslie:1 lrate:8 ]",
]
`;

exports[`runs examples > example "lsize" example index 0 1`] = `
[
  "[ 0/1 → 1/1 | n:0 s:supersquare leslie:1 lrate:2 lsize:0.1 ]",
  "[ 0/1 → 1/1 | n:4 s:supersquare leslie:1 lrate:2 lsize:0.1 ]",
  "[ 0/1 → 1/1 | n:7 s:supersquare leslie:1 lrate:2 lsize:0.1 ]",
  "[ 1/1 → 2/1 | n:0 s:supersquare leslie:1 lrate:2 lsize:0.5 ]",
  "[ 1/1 → 2/1 | n:4 s:supersquare leslie:1 lrate:2 lsize:0.5 ]",
  "[ 1/1 → 2/1 | n:7 s:supersquare leslie:1 lrate:2 lsize:0.5 ]",
  "[ 2/1 → 3/1 | n:0 s:supersquare leslie:1 lrate:2 lsize:1 ]",
  "[ 2/1 → 3/1 | n:4 s:supersquare leslie:1 lrate:2 lsize:1 ]",
  "[ 2/1 → 3/1 | n:7 s:supersquare leslie:1 lrate:2 lsize:1 ]",
  "[ 3/1 → 4/1 | n:0 s:supersquare leslie:1 lrate:2 lsize:0.1 ]",
  "[ 3/1 → 4/1 | n:4 s:supersquare leslie:1 lrate:2 lsize:0.1 ]",
  "[ 3/1 → 4/1 | n:7 s:supersquare leslie:1 lrate:2 lsize:0.1 ]",
]
`;

exports[`runs examples > example "mask" example index 0 1`] = `
[
  "[ 0/1 → 1/2 | note:c ]",
  "[ 1/2 → 1/1 | note:eb ]",
  "[ 1/2 → 1/1 | note:g ]",
  "[ 1/1 → 3/2 | note:d ]",
  "[ 3/2 → 2/1 | note:eb ]",
  "[ 3/2 → 2/1 | note:g ]",
  "[ 3/1 → 7/2 | note:d ]",
  "[ 7/2 → 4/1 | note:eb ]",
  "[ 7/2 → 4/1 | note:g ]",
]
`;

exports[`runs examples > example "mul" example index 0 1`] = `
[
  "[ 0/1 → 1/3 | freq:150 ]",
  "[ 1/3 → 2/3 | freq:225 ]",
  "[ 2/3 → 1/1 | freq:249 ]",
  "[ 2/3 → 1/1 | freq:300 ]",
  "[ 1/1 → 4/3 | freq:150 ]",
  "[ 4/3 → 5/3 | freq:225 ]",
  "[ 5/3 → 2/1 | freq:249 ]",
  "[ 5/3 → 2/1 | freq:349.5 ]",
  "[ 2/1 → 7/3 | freq:150 ]",
  "[ 7/3 → 8/3 | freq:225 ]",
  "[ 8/3 → 3/1 | freq:249 ]",
  "[ 8/3 → 3/1 | freq:300 ]",
  "[ 3/1 → 10/3 | freq:150 ]",
  "[ 10/3 → 11/3 | freq:225 ]",
  "[ 11/3 → 4/1 | freq:249 ]",
  "[ 11/3 → 4/1 | freq:349.5 ]",
]
`;

exports[`runs examples > example "n" example index 0 1`] = `
[
  "[ 0/1 → 1/3 | s:hh n:0 ]",
  "[ 0/1 → 1/2 | s:bd n:0 ]",
  "[ 1/3 → 2/3 | s:hh n:0 ]",
  "[ 1/2 → 1/1 | s:sd n:0 ]",
  "[ 2/3 → 1/1 | s:hh n:0 ]",
  "[ 1/1 → 4/3 | s:hh n:1 ]",
  "[ 1/1 → 3/2 | s:bd n:1 ]",
  "[ 4/3 → 5/3 | s:hh n:1 ]",
  "[ 3/2 → 2/1 | s:sd n:1 ]",
  "[ 5/3 → 2/1 | s:hh n:1 ]",
  "[ 2/1 → 7/3 | s:hh n:0 ]",
  "[ 2/1 → 5/2 | s:bd n:0 ]",
  "[ 7/3 → 8/3 | s:hh n:0 ]",
  "[ 5/2 → 3/1 | s:sd n:0 ]",
  "[ 8/3 → 3/1 | s:hh n:0 ]",
  "[ 3/1 → 10/3 | s:hh n:1 ]",
  "[ 3/1 → 7/2 | s:bd n:1 ]",
  "[ 10/3 → 11/3 | s:hh n:1 ]",
  "[ 7/2 → 4/1 | s:sd n:1 ]",
  "[ 11/3 → 4/1 | s:hh n:1 ]",
]
`;

exports[`runs examples > example "never" example index 0 1`] = `
[
  "[ 0/1 → 1/8 | s:hh ]",
  "[ 1/8 → 1/4 | s:hh ]",
  "[ 1/4 → 3/8 | s:hh ]",
  "[ 3/8 → 1/2 | s:hh ]",
  "[ 1/2 → 5/8 | s:hh ]",
  "[ 5/8 → 3/4 | s:hh ]",
  "[ 3/4 → 7/8 | s:hh ]",
  "[ 7/8 → 1/1 | s:hh ]",
  "[ 1/1 → 9/8 | s:hh ]",
  "[ 9/8 → 5/4 | s:hh ]",
  "[ 5/4 → 11/8 | s:hh ]",
  "[ 11/8 → 3/2 | s:hh ]",
  "[ 3/2 → 13/8 | s:hh ]",
  "[ 13/8 → 7/4 | s:hh ]",
  "[ 7/4 → 15/8 | s:hh ]",
  "[ 15/8 → 2/1 | s:hh ]",
  "[ 2/1 → 17/8 | s:hh ]",
  "[ 17/8 → 9/4 | s:hh ]",
  "[ 9/4 → 19/8 | s:hh ]",
  "[ 19/8 → 5/2 | s:hh ]",
  "[ 5/2 → 21/8 | s:hh ]",
  "[ 21/8 → 11/4 | s:hh ]",
  "[ 11/4 → 23/8 | s:hh ]",
  "[ 23/8 → 3/1 | s:hh ]",
  "[ 3/1 → 25/8 | s:hh ]",
  "[ 25/8 → 13/4 | s:hh ]",
  "[ 13/4 → 27/8 | s:hh ]",
  "[ 27/8 → 7/2 | s:hh ]",
  "[ 7/2 → 29/8 | s:hh ]",
  "[ 29/8 → 15/4 | s:hh ]",
  "[ 15/4 → 31/8 | s:hh ]",
  "[ 31/8 → 4/1 | s:hh ]",
]
`;

exports[`runs examples > example "noise" example index 0 1`] = `
[
  "[ (0/1 → 1/1) ⇝ 2/1 | s:white ]",
  "[ 0/1 ⇜ (1/1 → 2/1) | s:white ]",
  "[ (2/1 → 3/1) ⇝ 4/1 | s:pink ]",
  "[ 2/1 ⇜ (3/1 → 4/1) | s:pink ]",
]
`;

exports[`runs examples > example "note" example index 0 1`] = `
[
  "[ 0/1 → 1/4 | note:c ]",
  "[ 1/4 → 1/2 | note:a ]",
  "[ 1/2 → 3/4 | note:f ]",
  "[ 3/4 → 1/1 | note:e ]",
  "[ 1/1 → 5/4 | note:c ]",
  "[ 5/4 → 3/2 | note:a ]",
  "[ 3/2 → 7/4 | note:f ]",
  "[ 7/4 → 2/1 | note:e ]",
  "[ 2/1 → 9/4 | note:c ]",
  "[ 9/4 → 5/2 | note:a ]",
  "[ 5/2 → 11/4 | note:f ]",
  "[ 11/4 → 3/1 | note:e ]",
  "[ 3/1 → 13/4 | note:c ]",
  "[ 13/4 → 7/2 | note:a ]",
  "[ 7/2 → 15/4 | note:f ]",
  "[ 15/4 → 4/1 | note:e ]",
]
`;

exports[`runs examples > example "note" example index 1 1`] = `
[
  "[ 0/1 → 1/4 | note:c4 ]",
  "[ 1/4 → 1/2 | note:a4 ]",
  "[ 1/2 → 3/4 | note:f4 ]",
  "[ 3/4 → 1/1 | note:e4 ]",
  "[ 1/1 → 5/4 | note:c4 ]",
  "[ 5/4 → 3/2 | note:a4 ]",
  "[ 3/2 → 7/4 | note:f4 ]",
  "[ 7/4 → 2/1 | note:e4 ]",
  "[ 2/1 → 9/4 | note:c4 ]",
  "[ 9/4 → 5/2 | note:a4 ]",
  "[ 5/2 → 11/4 | note:f4 ]",
  "[ 11/4 → 3/1 | note:e4 ]",
  "[ 3/1 → 13/4 | note:c4 ]",
  "[ 13/4 → 7/2 | note:a4 ]",
  "[ 7/2 → 15/4 | note:f4 ]",
  "[ 15/4 → 4/1 | note:e4 ]",
]
`;

exports[`runs examples > example "note" example index 2 1`] = `
[
  "[ 0/1 → 1/4 | note:60 ]",
  "[ 1/4 → 1/2 | note:69 ]",
  "[ 1/2 → 3/4 | note:65 ]",
  "[ 3/4 → 1/1 | note:64 ]",
  "[ 1/1 → 5/4 | note:60 ]",
  "[ 5/4 → 3/2 | note:69 ]",
  "[ 3/2 → 7/4 | note:65 ]",
  "[ 7/4 → 2/1 | note:64 ]",
  "[ 2/1 → 9/4 | note:60 ]",
  "[ 9/4 → 5/2 | note:69 ]",
  "[ 5/2 → 11/4 | note:65 ]",
  "[ 11/4 → 3/1 | note:64 ]",
  "[ 3/1 → 13/4 | note:60 ]",
  "[ 13/4 → 7/2 | note:69 ]",
  "[ 7/2 → 15/4 | note:65 ]",
  "[ 15/4 → 4/1 | note:64 ]",
]
`;

exports[`runs examples > example "octave" example index 0 1`] = `
[
  "[ 0/1 → 1/1 | n:0 s:supersquare octave:3 ]",
  "[ 0/1 → 1/1 | n:4 s:supersquare octave:3 ]",
  "[ 0/1 → 1/1 | n:7 s:supersquare octave:3 ]",
  "[ 1/1 → 2/1 | n:0 s:supersquare octave:4 ]",
  "[ 1/1 → 2/1 | n:4 s:supersquare octave:4 ]",
  "[ 1/1 → 2/1 | n:7 s:supersquare octave:4 ]",
  "[ 2/1 → 3/1 | n:0 s:supersquare octave:5 ]",
  "[ 2/1 → 3/1 | n:4 s:supersquare octave:5 ]",
  "[ 2/1 → 3/1 | n:7 s:supersquare octave:5 ]",
  "[ 3/1 → 4/1 | n:0 s:supersquare octave:6 ]",
  "[ 3/1 → 4/1 | n:4 s:supersquare octave:6 ]",
  "[ 3/1 → 4/1 | n:7 s:supersquare octave:6 ]",
]
`;

exports[`runs examples > example "off" example index 0 1`] = `
[
  "[ -5/24 ⇜ (0/1 → 1/8) | note:62 ]",
  "[ 0/1 → 1/3 | note:c3 ]",
  "[ 1/8 → 11/24 | note:55 ]",
  "[ 1/3 → 2/3 | note:eb3 ]",
  "[ 11/24 → 19/24 | note:58 ]",
  "[ 2/3 → 1/1 | note:g3 ]",
  "[ (19/24 → 1/1) ⇝ 9/8 | note:62 ]",
  "[ 19/24 ⇜ (1/1 → 9/8) | note:62 ]",
  "[ 1/1 → 4/3 | note:c3 ]",
  "[ 9/8 → 35/24 | note:55 ]",
  "[ 4/3 → 5/3 | note:eb3 ]",
  "[ 35/24 → 43/24 | note:58 ]",
  "[ 5/3 → 2/1 | note:g3 ]",
  "[ (43/24 → 2/1) ⇝ 17/8 | note:62 ]",
  "[ 43/24 ⇜ (2/1 → 17/8) | note:62 ]",
  "[ 2/1 → 7/3 | note:c3 ]",
  "[ 17/8 → 59/24 | note:55 ]",
  "[ 7/3 → 8/3 | note:eb3 ]",
  "[ 59/24 → 67/24 | note:58 ]",
  "[ 8/3 → 3/1 | note:g3 ]",
  "[ (67/24 → 3/1) ⇝ 25/8 | note:62 ]",
  "[ 67/24 ⇜ (3/1 → 25/8) | note:62 ]",
  "[ 3/1 → 10/3 | note:c3 ]",
  "[ 25/8 → 83/24 | note:55 ]",
  "[ 10/3 → 11/3 | note:eb3 ]",
  "[ 83/24 → 91/24 | note:58 ]",
  "[ 11/3 → 4/1 | note:g3 ]",
  "[ (91/24 → 4/1) ⇝ 33/8 | note:62 ]",
]
`;

exports[`runs examples > example "often" example index 0 1`] = `
[
  "[ 0/1 → 1/8 | s:hh ]",
  "[ 1/8 → 1/4 | s:hh speed:0.5 ]",
  "[ 1/4 → 3/8 | s:hh speed:0.5 ]",
  "[ 3/8 → 1/2 | s:hh speed:0.5 ]",
  "[ 1/2 → 5/8 | s:hh speed:0.5 ]",
  "[ 5/8 → 3/4 | s:hh speed:0.5 ]",
  "[ 3/4 → 7/8 | s:hh ]",
  "[ 7/8 → 1/1 | s:hh speed:0.5 ]",
  "[ 1/1 → 9/8 | s:hh speed:0.5 ]",
  "[ 9/8 → 5/4 | s:hh speed:0.5 ]",
  "[ 5/4 → 11/8 | s:hh speed:0.5 ]",
  "[ 11/8 → 3/2 | s:hh speed:0.5 ]",
  "[ 3/2 → 13/8 | s:hh speed:0.5 ]",
  "[ 13/8 → 7/4 | s:hh speed:0.5 ]",
  "[ 7/4 → 15/8 | s:hh speed:0.5 ]",
  "[ 15/8 → 2/1 | s:hh ]",
  "[ 2/1 → 17/8 | s:hh speed:0.5 ]",
  "[ 17/8 → 9/4 | s:hh speed:0.5 ]",
  "[ 9/4 → 19/8 | s:hh speed:0.5 ]",
  "[ 19/8 → 5/2 | s:hh speed:0.5 ]",
  "[ 5/2 → 21/8 | s:hh speed:0.5 ]",
  "[ 21/8 → 11/4 | s:hh speed:0.5 ]",
  "[ 11/4 → 23/8 | s:hh ]",
  "[ 23/8 → 3/1 | s:hh speed:0.5 ]",
  "[ 3/1 → 25/8 | s:hh speed:0.5 ]",
  "[ 25/8 → 13/4 | s:hh ]",
  "[ 13/4 → 27/8 | s:hh speed:0.5 ]",
  "[ 27/8 → 7/2 | s:hh ]",
  "[ 7/2 → 29/8 | s:hh ]",
  "[ 29/8 → 15/4 | s:hh ]",
  "[ 15/4 → 31/8 | s:hh speed:0.5 ]",
  "[ 31/8 → 4/1 | s:hh speed:0.5 ]",
]
`;

exports[`runs examples > example "orbit" example index 0 1`] = `
[
  "[ 0/1 → 1/3 | s:hh delay:0.5 delaytime:0.25 orbit:1 ]",
  "[ 1/3 → 2/3 | s:hh delay:0.5 delaytime:0.25 orbit:1 ]",
  "[ 1/2 → 1/1 | s:sd delay:0.5 delaytime:0.125 orbit:2 ]",
  "[ 2/3 → 1/1 | s:hh delay:0.5 delaytime:0.25 orbit:1 ]",
  "[ 1/1 → 4/3 | s:hh delay:0.5 delaytime:0.25 orbit:1 ]",
  "[ 4/3 → 5/3 | s:hh delay:0.5 delaytime:0.25 orbit:1 ]",
  "[ 3/2 → 2/1 | s:sd delay:0.5 delaytime:0.125 orbit:2 ]",
  "[ 5/3 → 2/1 | s:hh delay:0.5 delaytime:0.25 orbit:1 ]",
  "[ 2/1 → 7/3 | s:hh delay:0.5 delaytime:0.25 orbit:1 ]",
  "[ 7/3 → 8/3 | s:hh delay:0.5 delaytime:0.25 orbit:1 ]",
  "[ 5/2 → 3/1 | s:sd delay:0.5 delaytime:0.125 orbit:2 ]",
  "[ 8/3 → 3/1 | s:hh delay:0.5 delaytime:0.25 orbit:1 ]",
  "[ 3/1 → 10/3 | s:hh delay:0.5 delaytime:0.25 orbit:1 ]",
  "[ 10/3 → 11/3 | s:hh delay:0.5 delaytime:0.25 orbit:1 ]",
  "[ 7/2 → 4/1 | s:sd delay:0.5 delaytime:0.125 orbit:2 ]",
  "[ 11/3 → 4/1 | s:hh delay:0.5 delaytime:0.25 orbit:1 ]",
]
`;

exports[`runs examples > example "outside" example index 0 1`] = `
[
  "[ 0/1 → 1/1 | note:A3 ]",
  "[ 1/1 → 3/2 | note:G3 ]",
  "[ 3/2 → 2/1 | note:F3 ]",
  "[ 2/1 → 3/1 | note:E3 ]",
  "[ 3/1 → 7/2 | note:D3 ]",
  "[ 7/2 → 4/1 | note:C3 ]",
]
`;

exports[`runs examples > example "palindrome" example index 0 1`] = `
[
  "[ 0/1 → 1/4 | note:g ]",
  "[ 1/4 → 1/2 | note:e ]",
  "[ 1/2 → 3/4 | note:d ]",
  "[ 3/4 → 1/1 | note:c ]",
  "[ 1/1 → 5/4 | note:c ]",
  "[ 5/4 → 3/2 | note:d ]",
  "[ 3/2 → 7/4 | note:e ]",
  "[ 7/4 → 2/1 | note:g ]",
  "[ 2/1 → 9/4 | note:g ]",
  "[ 9/4 → 5/2 | note:e ]",
  "[ 5/2 → 11/4 | note:d ]",
  "[ 11/4 → 3/1 | note:c ]",
  "[ 3/1 → 13/4 | note:c ]",
  "[ 13/4 → 7/2 | note:d ]",
  "[ 7/2 → 15/4 | note:e ]",
  "[ 15/4 → 4/1 | note:g ]",
]
`;

exports[`runs examples > example "pan" example index 0 1`] = `
[
  "[ 0/1 → 1/4 | s:bd pan:0.5 ]",
  "[ 1/4 → 1/2 | s:hh pan:0.5 ]",
  "[ 1/2 → 3/4 | s:bd pan:0.5 ]",
  "[ 3/4 → 1/1 | s:hh pan:0.5 ]",
  "[ 1/1 → 5/4 | s:bd pan:1 ]",
  "[ 5/4 → 3/2 | s:hh pan:1 ]",
  "[ 3/2 → 7/4 | s:bd pan:1 ]",
  "[ 7/4 → 2/1 | s:hh pan:1 ]",
  "[ 2/1 → 9/4 | s:bd pan:0.5 ]",
  "[ 9/4 → 5/2 | s:hh pan:0.5 ]",
  "[ 5/2 → 11/4 | s:bd pan:0.5 ]",
  "[ 11/4 → 3/1 | s:hh pan:0.5 ]",
  "[ 3/1 → 13/4 | s:bd pan:0 ]",
  "[ 13/4 → 7/2 | s:hh pan:0 ]",
  "[ 7/2 → 15/4 | s:bd pan:0 ]",
  "[ 15/4 → 4/1 | s:hh pan:0 ]",
]
`;

exports[`runs examples > example "perlin" example index 0 1`] = `
[
  "[ 0/1 → 1/4 | s:hh cutoff:512.5097280354112 ]",
  "[ 0/1 → 1/2 | s:bd cutoff:580.6710979013587 ]",
  "[ 1/4 → 1/2 | s:hh cutoff:714.4728658238364 ]",
  "[ 1/2 → 3/4 | s:hh cutoff:1064.8403818270253 ]",
  "[ 1/2 → 1/1 | s:sd cutoff:1198.642149749503 ]",
  "[ 3/4 → 1/1 | s:hh cutoff:1266.8035196154506 ]",
  "[ 1/1 → 5/4 | s:hh cutoff:1289.9073678111108 ]",
  "[ 1/1 → 3/2 | s:bd cutoff:1347.6312240454718 ]",
  "[ 5/4 → 3/2 | s:hh cutoff:1460.943999751862 ]",
  "[ 3/2 → 7/4 | s:hh cutoff:1757.659927890245 ]",
  "[ 3/2 → 2/1 | s:sd cutoff:1870.9727035966353 ]",
  "[ 7/4 → 2/1 | s:hh cutoff:1928.6965598309962 ]",
  "[ 2/1 → 9/4 | s:hh cutoff:1921.4187992119491 ]",
  "[ 2/1 → 5/2 | s:bd cutoff:1824.0408328365447 ]",
  "[ 9/4 → 5/2 | s:hh cutoff:1632.8864578093203 ]",
  "[ 5/2 → 11/4 | s:hh cutoff:1132.3378881504027 ]",
  "[ 5/2 → 3/1 | s:sd cutoff:941.1835131231783 ]",
  "[ 11/4 → 3/1 | s:hh cutoff:843.8055467477739 ]",
  "[ 3/1 → 13/4 | s:hh cutoff:822.6507404420431 ]",
  "[ 3/1 → 7/2 | s:bd cutoff:804.763165235272 ]",
  "[ 13/4 → 7/2 | s:hh cutoff:769.6495929696425 ]",
  "[ 7/2 → 15/4 | s:hh cutoff:677.7027130163447 ]",
  "[ 7/2 → 4/1 | s:sd cutoff:642.5891407507152 ]",
  "[ 15/4 → 4/1 | s:hh cutoff:624.7015655439441 ]",
]
`;

<<<<<<< HEAD
exports[`runs examples > example "phaser" example index 0 1`] = `
[
  "[ 0/1 → 1/8 | note:D3 s:sawtooth release:0.5 phaser:1 ]",
  "[ 1/8 → 1/4 | note:E3 s:sawtooth release:0.5 phaser:1 ]",
  "[ 1/4 → 3/8 | note:F#3 s:sawtooth release:0.5 phaser:1 ]",
  "[ 3/8 → 1/2 | note:A3 s:sawtooth release:0.5 phaser:1 ]",
  "[ 1/2 → 5/8 | note:B3 s:sawtooth release:0.5 phaser:1 ]",
  "[ 5/8 → 3/4 | note:D4 s:sawtooth release:0.5 phaser:1 ]",
  "[ 3/4 → 7/8 | note:E4 s:sawtooth release:0.5 phaser:1 ]",
  "[ 7/8 → 1/1 | note:F#4 s:sawtooth release:0.5 phaser:1 ]",
  "[ 1/1 → 9/8 | note:D3 s:sawtooth release:0.5 phaser:2 ]",
  "[ 9/8 → 5/4 | note:E3 s:sawtooth release:0.5 phaser:2 ]",
  "[ 5/4 → 11/8 | note:F#3 s:sawtooth release:0.5 phaser:2 ]",
  "[ 11/8 → 3/2 | note:A3 s:sawtooth release:0.5 phaser:2 ]",
  "[ 3/2 → 13/8 | note:B3 s:sawtooth release:0.5 phaser:2 ]",
  "[ 13/8 → 7/4 | note:D4 s:sawtooth release:0.5 phaser:2 ]",
  "[ 7/4 → 15/8 | note:E4 s:sawtooth release:0.5 phaser:2 ]",
  "[ 15/8 → 2/1 | note:F#4 s:sawtooth release:0.5 phaser:2 ]",
  "[ 2/1 → 17/8 | note:D3 s:sawtooth release:0.5 phaser:4 ]",
  "[ 17/8 → 9/4 | note:E3 s:sawtooth release:0.5 phaser:4 ]",
  "[ 9/4 → 19/8 | note:F#3 s:sawtooth release:0.5 phaser:4 ]",
  "[ 19/8 → 5/2 | note:A3 s:sawtooth release:0.5 phaser:4 ]",
  "[ 5/2 → 21/8 | note:B3 s:sawtooth release:0.5 phaser:4 ]",
  "[ 21/8 → 11/4 | note:D4 s:sawtooth release:0.5 phaser:4 ]",
  "[ 11/4 → 23/8 | note:E4 s:sawtooth release:0.5 phaser:4 ]",
  "[ 23/8 → 3/1 | note:F#4 s:sawtooth release:0.5 phaser:4 ]",
  "[ 3/1 → 25/8 | note:D3 s:sawtooth release:0.5 phaser:8 ]",
  "[ 25/8 → 13/4 | note:E3 s:sawtooth release:0.5 phaser:8 ]",
  "[ 13/4 → 27/8 | note:F#3 s:sawtooth release:0.5 phaser:8 ]",
  "[ 27/8 → 7/2 | note:A3 s:sawtooth release:0.5 phaser:8 ]",
  "[ 7/2 → 29/8 | note:B3 s:sawtooth release:0.5 phaser:8 ]",
  "[ 29/8 → 15/4 | note:D4 s:sawtooth release:0.5 phaser:8 ]",
  "[ 15/4 → 31/8 | note:E4 s:sawtooth release:0.5 phaser:8 ]",
  "[ 31/8 → 4/1 | note:F#4 s:sawtooth release:0.5 phaser:8 ]",
]
`;

exports[`runs examples > example "phasercenter" example index 0 1`] = `
[
  "[ 0/1 → 1/8 | note:D3 s:sawtooth release:0.5 phaser:2 phasercenter:800 ]",
  "[ 1/8 → 1/4 | note:E3 s:sawtooth release:0.5 phaser:2 phasercenter:800 ]",
  "[ 1/4 → 3/8 | note:F#3 s:sawtooth release:0.5 phaser:2 phasercenter:800 ]",
  "[ 3/8 → 1/2 | note:A3 s:sawtooth release:0.5 phaser:2 phasercenter:800 ]",
  "[ 1/2 → 5/8 | note:B3 s:sawtooth release:0.5 phaser:2 phasercenter:800 ]",
  "[ 5/8 → 3/4 | note:D4 s:sawtooth release:0.5 phaser:2 phasercenter:800 ]",
  "[ 3/4 → 7/8 | note:E4 s:sawtooth release:0.5 phaser:2 phasercenter:800 ]",
  "[ 7/8 → 1/1 | note:F#4 s:sawtooth release:0.5 phaser:2 phasercenter:800 ]",
  "[ 1/1 → 9/8 | note:D3 s:sawtooth release:0.5 phaser:2 phasercenter:2000 ]",
  "[ 9/8 → 5/4 | note:E3 s:sawtooth release:0.5 phaser:2 phasercenter:2000 ]",
  "[ 5/4 → 11/8 | note:F#3 s:sawtooth release:0.5 phaser:2 phasercenter:2000 ]",
  "[ 11/8 → 3/2 | note:A3 s:sawtooth release:0.5 phaser:2 phasercenter:2000 ]",
  "[ 3/2 → 13/8 | note:B3 s:sawtooth release:0.5 phaser:2 phasercenter:2000 ]",
  "[ 13/8 → 7/4 | note:D4 s:sawtooth release:0.5 phaser:2 phasercenter:2000 ]",
  "[ 7/4 → 15/8 | note:E4 s:sawtooth release:0.5 phaser:2 phasercenter:2000 ]",
  "[ 15/8 → 2/1 | note:F#4 s:sawtooth release:0.5 phaser:2 phasercenter:2000 ]",
  "[ 2/1 → 17/8 | note:D3 s:sawtooth release:0.5 phaser:2 phasercenter:4000 ]",
  "[ 17/8 → 9/4 | note:E3 s:sawtooth release:0.5 phaser:2 phasercenter:4000 ]",
  "[ 9/4 → 19/8 | note:F#3 s:sawtooth release:0.5 phaser:2 phasercenter:4000 ]",
  "[ 19/8 → 5/2 | note:A3 s:sawtooth release:0.5 phaser:2 phasercenter:4000 ]",
  "[ 5/2 → 21/8 | note:B3 s:sawtooth release:0.5 phaser:2 phasercenter:4000 ]",
  "[ 21/8 → 11/4 | note:D4 s:sawtooth release:0.5 phaser:2 phasercenter:4000 ]",
  "[ 11/4 → 23/8 | note:E4 s:sawtooth release:0.5 phaser:2 phasercenter:4000 ]",
  "[ 23/8 → 3/1 | note:F#4 s:sawtooth release:0.5 phaser:2 phasercenter:4000 ]",
  "[ 3/1 → 25/8 | note:D3 s:sawtooth release:0.5 phaser:2 phasercenter:800 ]",
  "[ 25/8 → 13/4 | note:E3 s:sawtooth release:0.5 phaser:2 phasercenter:800 ]",
  "[ 13/4 → 27/8 | note:F#3 s:sawtooth release:0.5 phaser:2 phasercenter:800 ]",
  "[ 27/8 → 7/2 | note:A3 s:sawtooth release:0.5 phaser:2 phasercenter:800 ]",
  "[ 7/2 → 29/8 | note:B3 s:sawtooth release:0.5 phaser:2 phasercenter:800 ]",
  "[ 29/8 → 15/4 | note:D4 s:sawtooth release:0.5 phaser:2 phasercenter:800 ]",
  "[ 15/4 → 31/8 | note:E4 s:sawtooth release:0.5 phaser:2 phasercenter:800 ]",
  "[ 31/8 → 4/1 | note:F#4 s:sawtooth release:0.5 phaser:2 phasercenter:800 ]",
]
`;

exports[`runs examples > example "phaserdepth" example index 0 1`] = `
[
  "[ 0/1 → 1/8 | note:D3 s:sawtooth release:0.5 phaser:2 phaserdepth:0 ]",
  "[ 1/8 → 1/4 | note:E3 s:sawtooth release:0.5 phaser:2 phaserdepth:0 ]",
  "[ 1/4 → 3/8 | note:F#3 s:sawtooth release:0.5 phaser:2 phaserdepth:0 ]",
  "[ 3/8 → 1/2 | note:A3 s:sawtooth release:0.5 phaser:2 phaserdepth:0 ]",
  "[ 1/2 → 5/8 | note:B3 s:sawtooth release:0.5 phaser:2 phaserdepth:0 ]",
  "[ 5/8 → 3/4 | note:D4 s:sawtooth release:0.5 phaser:2 phaserdepth:0 ]",
  "[ 3/4 → 7/8 | note:E4 s:sawtooth release:0.5 phaser:2 phaserdepth:0 ]",
  "[ 7/8 → 1/1 | note:F#4 s:sawtooth release:0.5 phaser:2 phaserdepth:0 ]",
  "[ 1/1 → 9/8 | note:D3 s:sawtooth release:0.5 phaser:2 phaserdepth:0.5 ]",
  "[ 9/8 → 5/4 | note:E3 s:sawtooth release:0.5 phaser:2 phaserdepth:0.5 ]",
  "[ 5/4 → 11/8 | note:F#3 s:sawtooth release:0.5 phaser:2 phaserdepth:0.5 ]",
  "[ 11/8 → 3/2 | note:A3 s:sawtooth release:0.5 phaser:2 phaserdepth:0.5 ]",
  "[ 3/2 → 13/8 | note:B3 s:sawtooth release:0.5 phaser:2 phaserdepth:0.5 ]",
  "[ 13/8 → 7/4 | note:D4 s:sawtooth release:0.5 phaser:2 phaserdepth:0.5 ]",
  "[ 7/4 → 15/8 | note:E4 s:sawtooth release:0.5 phaser:2 phaserdepth:0.5 ]",
  "[ 15/8 → 2/1 | note:F#4 s:sawtooth release:0.5 phaser:2 phaserdepth:0.5 ]",
  "[ 2/1 → 17/8 | note:D3 s:sawtooth release:0.5 phaser:2 phaserdepth:0.75 ]",
  "[ 17/8 → 9/4 | note:E3 s:sawtooth release:0.5 phaser:2 phaserdepth:0.75 ]",
  "[ 9/4 → 19/8 | note:F#3 s:sawtooth release:0.5 phaser:2 phaserdepth:0.75 ]",
  "[ 19/8 → 5/2 | note:A3 s:sawtooth release:0.5 phaser:2 phaserdepth:0.75 ]",
  "[ 5/2 → 21/8 | note:B3 s:sawtooth release:0.5 phaser:2 phaserdepth:0.75 ]",
  "[ 21/8 → 11/4 | note:D4 s:sawtooth release:0.5 phaser:2 phaserdepth:0.75 ]",
  "[ 11/4 → 23/8 | note:E4 s:sawtooth release:0.5 phaser:2 phaserdepth:0.75 ]",
  "[ 23/8 → 3/1 | note:F#4 s:sawtooth release:0.5 phaser:2 phaserdepth:0.75 ]",
  "[ 3/1 → 25/8 | note:D3 s:sawtooth release:0.5 phaser:2 phaserdepth:1 ]",
  "[ 25/8 → 13/4 | note:E3 s:sawtooth release:0.5 phaser:2 phaserdepth:1 ]",
  "[ 13/4 → 27/8 | note:F#3 s:sawtooth release:0.5 phaser:2 phaserdepth:1 ]",
  "[ 27/8 → 7/2 | note:A3 s:sawtooth release:0.5 phaser:2 phaserdepth:1 ]",
  "[ 7/2 → 29/8 | note:B3 s:sawtooth release:0.5 phaser:2 phaserdepth:1 ]",
  "[ 29/8 → 15/4 | note:D4 s:sawtooth release:0.5 phaser:2 phaserdepth:1 ]",
  "[ 15/4 → 31/8 | note:E4 s:sawtooth release:0.5 phaser:2 phaserdepth:1 ]",
  "[ 31/8 → 4/1 | note:F#4 s:sawtooth release:0.5 phaser:2 phaserdepth:1 ]",
]
`;

exports[`runs examples > example "phasersweep" example index 0 1`] = `
[
  "[ 0/1 → 1/8 | note:D3 s:sawtooth release:0.5 phaser:2 phasersweep:800 ]",
  "[ 1/8 → 1/4 | note:E3 s:sawtooth release:0.5 phaser:2 phasersweep:800 ]",
  "[ 1/4 → 3/8 | note:F#3 s:sawtooth release:0.5 phaser:2 phasersweep:800 ]",
  "[ 3/8 → 1/2 | note:A3 s:sawtooth release:0.5 phaser:2 phasersweep:800 ]",
  "[ 1/2 → 5/8 | note:B3 s:sawtooth release:0.5 phaser:2 phasersweep:800 ]",
  "[ 5/8 → 3/4 | note:D4 s:sawtooth release:0.5 phaser:2 phasersweep:800 ]",
  "[ 3/4 → 7/8 | note:E4 s:sawtooth release:0.5 phaser:2 phasersweep:800 ]",
  "[ 7/8 → 1/1 | note:F#4 s:sawtooth release:0.5 phaser:2 phasersweep:800 ]",
  "[ 1/1 → 9/8 | note:D3 s:sawtooth release:0.5 phaser:2 phasersweep:2000 ]",
  "[ 9/8 → 5/4 | note:E3 s:sawtooth release:0.5 phaser:2 phasersweep:2000 ]",
  "[ 5/4 → 11/8 | note:F#3 s:sawtooth release:0.5 phaser:2 phasersweep:2000 ]",
  "[ 11/8 → 3/2 | note:A3 s:sawtooth release:0.5 phaser:2 phasersweep:2000 ]",
  "[ 3/2 → 13/8 | note:B3 s:sawtooth release:0.5 phaser:2 phasersweep:2000 ]",
  "[ 13/8 → 7/4 | note:D4 s:sawtooth release:0.5 phaser:2 phasersweep:2000 ]",
  "[ 7/4 → 15/8 | note:E4 s:sawtooth release:0.5 phaser:2 phasersweep:2000 ]",
  "[ 15/8 → 2/1 | note:F#4 s:sawtooth release:0.5 phaser:2 phasersweep:2000 ]",
  "[ 2/1 → 17/8 | note:D3 s:sawtooth release:0.5 phaser:2 phasersweep:4000 ]",
  "[ 17/8 → 9/4 | note:E3 s:sawtooth release:0.5 phaser:2 phasersweep:4000 ]",
  "[ 9/4 → 19/8 | note:F#3 s:sawtooth release:0.5 phaser:2 phasersweep:4000 ]",
  "[ 19/8 → 5/2 | note:A3 s:sawtooth release:0.5 phaser:2 phasersweep:4000 ]",
  "[ 5/2 → 21/8 | note:B3 s:sawtooth release:0.5 phaser:2 phasersweep:4000 ]",
  "[ 21/8 → 11/4 | note:D4 s:sawtooth release:0.5 phaser:2 phasersweep:4000 ]",
  "[ 11/4 → 23/8 | note:E4 s:sawtooth release:0.5 phaser:2 phasersweep:4000 ]",
  "[ 23/8 → 3/1 | note:F#4 s:sawtooth release:0.5 phaser:2 phasersweep:4000 ]",
  "[ 3/1 → 25/8 | note:D3 s:sawtooth release:0.5 phaser:2 phasersweep:800 ]",
  "[ 25/8 → 13/4 | note:E3 s:sawtooth release:0.5 phaser:2 phasersweep:800 ]",
  "[ 13/4 → 27/8 | note:F#3 s:sawtooth release:0.5 phaser:2 phasersweep:800 ]",
  "[ 27/8 → 7/2 | note:A3 s:sawtooth release:0.5 phaser:2 phasersweep:800 ]",
  "[ 7/2 → 29/8 | note:B3 s:sawtooth release:0.5 phaser:2 phasersweep:800 ]",
  "[ 29/8 → 15/4 | note:D4 s:sawtooth release:0.5 phaser:2 phasersweep:800 ]",
  "[ 15/4 → 31/8 | note:E4 s:sawtooth release:0.5 phaser:2 phasersweep:800 ]",
  "[ 31/8 → 4/1 | note:F#4 s:sawtooth release:0.5 phaser:2 phasersweep:800 ]",
=======
exports[`runs examples > example "pianoroll" example index 0 1`] = `
[
  "[ 0/1 → 1/8 | note:C2 s:piano clip:1 ]",
  "[ (1/4 → 1/3) ⇝ 3/8 | note:C2 s:piano clip:1 ]",
  "[ 1/4 ⇜ (1/3 → 3/8) | note:A2 s:piano clip:1 ]",
  "[ 3/8 → 1/2 | note:A2 s:piano clip:1 ]",
  "[ (5/8 → 2/3) ⇝ 3/4 | note:A2 s:piano clip:1 ]",
  "[ 5/8 ⇜ (2/3 → 3/4) | note:G2 s:piano clip:1 ]",
  "[ 3/4 → 7/8 | note:G2 s:piano clip:1 ]",
  "[ 1/1 → 9/8 | note:C2 s:piano clip:1 ]",
  "[ (5/4 → 4/3) ⇝ 11/8 | note:C2 s:piano clip:1 ]",
  "[ 5/4 ⇜ (4/3 → 11/8) | note:A2 s:piano clip:1 ]",
  "[ 11/8 → 3/2 | note:A2 s:piano clip:1 ]",
  "[ (13/8 → 5/3) ⇝ 7/4 | note:A2 s:piano clip:1 ]",
  "[ 13/8 ⇜ (5/3 → 7/4) | note:G2 s:piano clip:1 ]",
  "[ 7/4 → 15/8 | note:G2 s:piano clip:1 ]",
  "[ 2/1 → 17/8 | note:C2 s:piano clip:1 ]",
  "[ (9/4 → 7/3) ⇝ 19/8 | note:C2 s:piano clip:1 ]",
  "[ 9/4 ⇜ (7/3 → 19/8) | note:A2 s:piano clip:1 ]",
  "[ 19/8 → 5/2 | note:A2 s:piano clip:1 ]",
  "[ (21/8 → 8/3) ⇝ 11/4 | note:A2 s:piano clip:1 ]",
  "[ 21/8 ⇜ (8/3 → 11/4) | note:G2 s:piano clip:1 ]",
  "[ 11/4 → 23/8 | note:G2 s:piano clip:1 ]",
  "[ 3/1 → 25/8 | note:C2 s:piano clip:1 ]",
  "[ (13/4 → 10/3) ⇝ 27/8 | note:C2 s:piano clip:1 ]",
  "[ 13/4 ⇜ (10/3 → 27/8) | note:A2 s:piano clip:1 ]",
  "[ 27/8 → 7/2 | note:A2 s:piano clip:1 ]",
  "[ (29/8 → 11/3) ⇝ 15/4 | note:A2 s:piano clip:1 ]",
  "[ 29/8 ⇜ (11/3 → 15/4) | note:G2 s:piano clip:1 ]",
  "[ 15/4 → 31/8 | note:G2 s:piano clip:1 ]",
>>>>>>> d25851ac
]
`;

exports[`runs examples > example "pick" example index 0 1`] = `
[
  "[ 0/1 → 1/2 | note:g ]",
  "[ 1/2 → 1/1 | note:a ]",
  "[ 1/1 → 3/2 | note:e ]",
  "[ 3/2 → 2/1 | note:f ]",
  "[ 2/1 → 9/4 | note:f ]",
  "[ 9/4 → 5/2 | note:g ]",
  "[ 5/2 → 11/4 | note:f ]",
  "[ 11/4 → 3/1 | note:g ]",
  "[ 3/1 → 13/4 | note:g ]",
  "[ 13/4 → 7/2 | note:a ]",
  "[ 7/2 → 15/4 | note:c ]",
  "[ 15/4 → 4/1 | note:d ]",
]
`;

exports[`runs examples > example "ply" example index 0 1`] = `
[
  "[ 0/1 → 1/4 | s:bd ]",
  "[ 1/2 → 3/4 | s:sd ]",
  "[ 3/4 → 1/1 | s:cp ]",
  "[ 1/1 → 9/8 | s:bd ]",
  "[ 9/8 → 5/4 | s:bd ]",
  "[ 3/2 → 13/8 | s:sd ]",
  "[ 13/8 → 7/4 | s:sd ]",
  "[ 7/4 → 15/8 | s:cp ]",
  "[ 15/8 → 2/1 | s:cp ]",
  "[ 2/1 → 25/12 | s:bd ]",
  "[ 25/12 → 13/6 | s:bd ]",
  "[ 13/6 → 9/4 | s:bd ]",
  "[ 5/2 → 31/12 | s:sd ]",
  "[ 31/12 → 8/3 | s:sd ]",
  "[ 8/3 → 11/4 | s:sd ]",
  "[ 11/4 → 17/6 | s:cp ]",
  "[ 17/6 → 35/12 | s:cp ]",
  "[ 35/12 → 3/1 | s:cp ]",
  "[ 3/1 → 13/4 | s:bd ]",
  "[ 7/2 → 15/4 | s:sd ]",
  "[ 15/4 → 4/1 | s:cp ]",
]
`;

exports[`runs examples > example "polymeter" example index 0 1`] = `
[
  "[ 0/1 → 1/3 | note:c ]",
  "[ 0/1 → 1/3 | note:c2 ]",
  "[ 1/3 → 2/3 | note:eb ]",
  "[ 1/3 → 2/3 | note:g2 ]",
  "[ 2/3 → 1/1 | note:g ]",
  "[ 2/3 → 1/1 | note:c2 ]",
  "[ 1/1 → 4/3 | note:c ]",
  "[ 1/1 → 4/3 | note:g2 ]",
  "[ 4/3 → 5/3 | note:eb ]",
  "[ 4/3 → 5/3 | note:c2 ]",
  "[ 5/3 → 2/1 | note:g ]",
  "[ 5/3 → 2/1 | note:g2 ]",
  "[ 2/1 → 7/3 | note:c ]",
  "[ 2/1 → 7/3 | note:c2 ]",
  "[ 7/3 → 8/3 | note:eb ]",
  "[ 7/3 → 8/3 | note:g2 ]",
  "[ 8/3 → 3/1 | note:g ]",
  "[ 8/3 → 3/1 | note:c2 ]",
  "[ 3/1 → 10/3 | note:c ]",
  "[ 3/1 → 10/3 | note:g2 ]",
  "[ 10/3 → 11/3 | note:eb ]",
  "[ 10/3 → 11/3 | note:c2 ]",
  "[ 11/3 → 4/1 | note:g ]",
  "[ 11/3 → 4/1 | note:g2 ]",
]
`;

exports[`runs examples > example "polymeterSteps" example index 0 1`] = `
[
  "[ 0/1 → 1/2 | note:c ]",
  "[ 0/1 → 1/1 | s:bd ]",
  "[ 1/2 → 1/1 | note:d ]",
  "[ 1/1 → 3/2 | note:e ]",
  "[ 1/1 → 2/1 | s:bd ]",
  "[ 3/2 → 2/1 | note:f ]",
  "[ 2/1 → 5/2 | note:g ]",
  "[ 2/1 → 3/1 | s:bd ]",
  "[ 5/2 → 3/1 | note:f ]",
  "[ 3/1 → 7/2 | note:e ]",
  "[ 3/1 → 4/1 | s:bd ]",
  "[ 7/2 → 4/1 | note:d ]",
]
`;

exports[`runs examples > example "postgain" example index 0 1`] = `
[
  "[ 0/1 → 1/4 | s:hh compressor:-20 compressorRatio:20 compressorKnee:10 compressorAttack:0.002 compressorRelease:0.02 postgain:1.5 ]",
  "[ 0/1 → 1/2 | s:bd compressor:-20 compressorRatio:20 compressorKnee:10 compressorAttack:0.002 compressorRelease:0.02 postgain:1.5 ]",
  "[ 1/4 → 1/2 | s:hh compressor:-20 compressorRatio:20 compressorKnee:10 compressorAttack:0.002 compressorRelease:0.02 postgain:1.5 ]",
  "[ 1/2 → 3/4 | s:hh compressor:-20 compressorRatio:20 compressorKnee:10 compressorAttack:0.002 compressorRelease:0.02 postgain:1.5 ]",
  "[ 1/2 → 1/1 | s:sd compressor:-20 compressorRatio:20 compressorKnee:10 compressorAttack:0.002 compressorRelease:0.02 postgain:1.5 ]",
  "[ 3/4 → 1/1 | s:hh compressor:-20 compressorRatio:20 compressorKnee:10 compressorAttack:0.002 compressorRelease:0.02 postgain:1.5 ]",
  "[ 1/1 → 5/4 | s:hh compressor:-20 compressorRatio:20 compressorKnee:10 compressorAttack:0.002 compressorRelease:0.02 postgain:1.5 ]",
  "[ 1/1 → 3/2 | s:bd compressor:-20 compressorRatio:20 compressorKnee:10 compressorAttack:0.002 compressorRelease:0.02 postgain:1.5 ]",
  "[ 5/4 → 3/2 | s:hh compressor:-20 compressorRatio:20 compressorKnee:10 compressorAttack:0.002 compressorRelease:0.02 postgain:1.5 ]",
  "[ 3/2 → 7/4 | s:hh compressor:-20 compressorRatio:20 compressorKnee:10 compressorAttack:0.002 compressorRelease:0.02 postgain:1.5 ]",
  "[ 3/2 → 2/1 | s:sd compressor:-20 compressorRatio:20 compressorKnee:10 compressorAttack:0.002 compressorRelease:0.02 postgain:1.5 ]",
  "[ 7/4 → 2/1 | s:hh compressor:-20 compressorRatio:20 compressorKnee:10 compressorAttack:0.002 compressorRelease:0.02 postgain:1.5 ]",
  "[ 2/1 → 9/4 | s:hh compressor:-20 compressorRatio:20 compressorKnee:10 compressorAttack:0.002 compressorRelease:0.02 postgain:1.5 ]",
  "[ 2/1 → 5/2 | s:bd compressor:-20 compressorRatio:20 compressorKnee:10 compressorAttack:0.002 compressorRelease:0.02 postgain:1.5 ]",
  "[ 9/4 → 5/2 | s:hh compressor:-20 compressorRatio:20 compressorKnee:10 compressorAttack:0.002 compressorRelease:0.02 postgain:1.5 ]",
  "[ 5/2 → 11/4 | s:hh compressor:-20 compressorRatio:20 compressorKnee:10 compressorAttack:0.002 compressorRelease:0.02 postgain:1.5 ]",
  "[ 5/2 → 3/1 | s:sd compressor:-20 compressorRatio:20 compressorKnee:10 compressorAttack:0.002 compressorRelease:0.02 postgain:1.5 ]",
  "[ 11/4 → 3/1 | s:hh compressor:-20 compressorRatio:20 compressorKnee:10 compressorAttack:0.002 compressorRelease:0.02 postgain:1.5 ]",
  "[ 3/1 → 13/4 | s:hh compressor:-20 compressorRatio:20 compressorKnee:10 compressorAttack:0.002 compressorRelease:0.02 postgain:1.5 ]",
  "[ 3/1 → 7/2 | s:bd compressor:-20 compressorRatio:20 compressorKnee:10 compressorAttack:0.002 compressorRelease:0.02 postgain:1.5 ]",
  "[ 13/4 → 7/2 | s:hh compressor:-20 compressorRatio:20 compressorKnee:10 compressorAttack:0.002 compressorRelease:0.02 postgain:1.5 ]",
  "[ 7/2 → 15/4 | s:hh compressor:-20 compressorRatio:20 compressorKnee:10 compressorAttack:0.002 compressorRelease:0.02 postgain:1.5 ]",
  "[ 7/2 → 4/1 | s:sd compressor:-20 compressorRatio:20 compressorKnee:10 compressorAttack:0.002 compressorRelease:0.02 postgain:1.5 ]",
  "[ 15/4 → 4/1 | s:hh compressor:-20 compressorRatio:20 compressorKnee:10 compressorAttack:0.002 compressorRelease:0.02 postgain:1.5 ]",
]
`;

exports[`runs examples > example "press" example index 0 1`] = `
[
  "[ 0/1 → 1/2 | s:hh ]",
  "[ 1/4 → 1/2 | s:bd ]",
  "[ 1/2 → 1/1 | s:hh ]",
  "[ 3/4 → 1/1 | s:mt ]",
  "[ 1/1 → 3/2 | s:hh ]",
  "[ 5/4 → 3/2 | s:sd ]",
  "[ 3/2 → 2/1 | s:hh ]",
  "[ 7/4 → 2/1 | s:ht ]",
  "[ 2/1 → 5/2 | s:hh ]",
  "[ 2/1 → 5/2 | s:bd ]",
  "[ 5/2 → 3/1 | s:hh ]",
  "[ 5/2 → 3/1 | s:mt ]",
  "[ 3/1 → 7/2 | s:hh ]",
  "[ 3/1 → 7/2 | s:sd ]",
  "[ 7/2 → 4/1 | s:hh ]",
  "[ 7/2 → 4/1 | s:ht ]",
]
`;

exports[`runs examples > example "pressBy" example index 0 1`] = `
[
  "[ 0/1 → 1/2 | s:hh ]",
  "[ 0/1 → 1/2 | s:bd ]",
  "[ 1/2 → 1/1 | s:hh ]",
  "[ 1/2 → 1/1 | s:mt ]",
  "[ 1/1 → 3/2 | s:hh ]",
  "[ 1/1 → 3/2 | s:sd ]",
  "[ 3/2 → 2/1 | s:hh ]",
  "[ 3/2 → 2/1 | s:ht ]",
  "[ 2/1 → 5/2 | s:hh ]",
  "[ 9/4 → 5/2 | s:bd ]",
  "[ 5/2 → 3/1 | s:hh ]",
  "[ 11/4 → 3/1 | s:mt ]",
  "[ 3/1 → 7/2 | s:hh ]",
  "[ 13/4 → 7/2 | s:sd ]",
  "[ 7/2 → 4/1 | s:hh ]",
  "[ 15/4 → 4/1 | s:ht ]",
]
`;

exports[`runs examples > example "pure" example index 0 1`] = `
[
  "[ 0/1 → 1/1 | e4 ]",
  "[ 1/1 → 2/1 | e4 ]",
  "[ 2/1 → 3/1 | e4 ]",
  "[ 3/1 → 4/1 | e4 ]",
]
`;

exports[`runs examples > example "queryArc" example index 0 1`] = `[]`;

exports[`runs examples > example "rand" example index 0 1`] = `
[
  "[ 0/1 → 1/4 | s:hh cutoff:1527.8233550488949 ]",
  "[ 0/1 → 1/2 | s:bd cutoff:1054.6395378187299 ]",
  "[ 1/4 → 1/2 | s:hh cutoff:1102.0887736231089 ]",
  "[ 1/2 → 3/4 | s:hh cutoff:703.4538015723228 ]",
  "[ 1/2 → 1/1 | s:sd cutoff:793.7397202476859 ]",
  "[ 3/4 → 1/1 | s:hh cutoff:1096.4466212317348 ]",
  "[ 1/1 → 5/4 | s:hh cutoff:1508.7342718616128 ]",
  "[ 1/1 → 3/2 | s:bd cutoff:1593.0923046544194 ]",
  "[ 5/4 → 3/2 | s:hh cutoff:774.2056278511882 ]",
  "[ 3/2 → 7/4 | s:hh cutoff:1245.1320672407746 ]",
  "[ 3/2 → 2/1 | s:sd cutoff:807.1068441495299 ]",
  "[ 7/4 → 2/1 | s:hh cutoff:1391.8357687070966 ]",
  "[ 2/1 → 9/4 | s:hh cutoff:1855.0854409113526 ]",
  "[ 2/1 → 5/2 | s:bd cutoff:1018.2237671688199 ]",
  "[ 9/4 → 5/2 | s:hh cutoff:1754.75996080786 ]",
  "[ 5/2 → 11/4 | s:hh cutoff:740.2902264147997 ]",
  "[ 5/2 → 3/1 | s:sd cutoff:1449.8491557314992 ]",
  "[ 11/4 → 3/1 | s:hh cutoff:524.3812575936317 ]",
  "[ 3/1 → 13/4 | s:hh cutoff:1014.865817502141 ]",
  "[ 3/1 → 7/2 | s:bd cutoff:1988.5476073250175 ]",
  "[ 13/4 → 7/2 | s:hh cutoff:1113.0377016961575 ]",
  "[ 7/2 → 15/4 | s:hh cutoff:1908.7228681892157 ]",
  "[ 7/2 → 4/1 | s:sd cutoff:1718.2509833946824 ]",
  "[ 15/4 → 4/1 | s:hh cutoff:1604.2498080059886 ]",
]
`;

exports[`runs examples > example "range" example index 0 1`] = `
[
  "[ 0/1 → 1/4 | s:hh cutoff:1396.3177415120963 ]",
  "[ 0/1 → 1/2 | s:bd cutoff:1537.0125742738173 ]",
  "[ 1/4 → 1/2 | s:hh cutoff:1666.6776747647016 ]",
  "[ 1/2 → 3/4 | s:hh cutoff:1873.602209226909 ]",
  "[ 1/2 → 1/1 | s:sd cutoff:1942.909649383465 ]",
  "[ 3/4 → 1/1 | s:hh cutoff:1985.5889603024227 ]",
  "[ 1/1 → 5/4 | s:hh cutoff:1985.5889603024227 ]",
  "[ 1/1 → 3/2 | s:bd cutoff:1942.909649383465 ]",
  "[ 5/4 → 3/2 | s:hh cutoff:1873.602209226909 ]",
  "[ 3/2 → 7/4 | s:hh cutoff:1666.6776747647016 ]",
  "[ 3/2 → 2/1 | s:sd cutoff:1537.0125742738173 ]",
  "[ 7/4 → 2/1 | s:hh cutoff:1396.3177415120965 ]",
  "[ 2/1 → 9/4 | s:hh cutoff:1103.6822584879037 ]",
  "[ 2/1 → 5/2 | s:bd cutoff:962.9874257261828 ]",
  "[ 9/4 → 5/2 | s:hh cutoff:833.3223252352985 ]",
  "[ 5/2 → 11/4 | s:hh cutoff:626.3977907730911 ]",
  "[ 5/2 → 3/1 | s:sd cutoff:557.0903506165351 ]",
  "[ 11/4 → 3/1 | s:hh cutoff:514.4110396975773 ]",
  "[ 3/1 → 13/4 | s:hh cutoff:514.4110396975772 ]",
  "[ 3/1 → 7/2 | s:bd cutoff:557.090350616535 ]",
  "[ 13/4 → 7/2 | s:hh cutoff:626.397790773091 ]",
  "[ 7/2 → 15/4 | s:hh cutoff:833.3223252352984 ]",
  "[ 7/2 → 4/1 | s:sd cutoff:962.9874257261822 ]",
  "[ 15/4 → 4/1 | s:hh cutoff:1103.6822584879035 ]",
]
`;

exports[`runs examples > example "range2" example index 0 1`] = `
[
  "[ 0/1 → 1/4 | s:hh cutoff:1396.3177415120963 ]",
  "[ 0/1 → 1/2 | s:bd cutoff:1537.0125742738173 ]",
  "[ 1/4 → 1/2 | s:hh cutoff:1666.6776747647016 ]",
  "[ 1/2 → 3/4 | s:hh cutoff:1873.602209226909 ]",
  "[ 1/2 → 1/1 | s:sd cutoff:1942.909649383465 ]",
  "[ 3/4 → 1/1 | s:hh cutoff:1985.5889603024227 ]",
  "[ 1/1 → 5/4 | s:hh cutoff:1985.5889603024227 ]",
  "[ 1/1 → 3/2 | s:bd cutoff:1942.909649383465 ]",
  "[ 5/4 → 3/2 | s:hh cutoff:1873.602209226909 ]",
  "[ 3/2 → 7/4 | s:hh cutoff:1666.6776747647016 ]",
  "[ 3/2 → 2/1 | s:sd cutoff:1537.0125742738173 ]",
  "[ 7/4 → 2/1 | s:hh cutoff:1396.3177415120965 ]",
  "[ 2/1 → 9/4 | s:hh cutoff:1103.6822584879037 ]",
  "[ 2/1 → 5/2 | s:bd cutoff:962.9874257261828 ]",
  "[ 9/4 → 5/2 | s:hh cutoff:833.3223252352985 ]",
  "[ 5/2 → 11/4 | s:hh cutoff:626.3977907730911 ]",
  "[ 5/2 → 3/1 | s:sd cutoff:557.0903506165351 ]",
  "[ 11/4 → 3/1 | s:hh cutoff:514.4110396975773 ]",
  "[ 3/1 → 13/4 | s:hh cutoff:514.4110396975772 ]",
  "[ 3/1 → 7/2 | s:bd cutoff:557.090350616535 ]",
  "[ 13/4 → 7/2 | s:hh cutoff:626.397790773091 ]",
  "[ 7/2 → 15/4 | s:hh cutoff:833.3223252352984 ]",
  "[ 7/2 → 4/1 | s:sd cutoff:962.9874257261822 ]",
  "[ 15/4 → 4/1 | s:hh cutoff:1103.6822584879035 ]",
]
`;

exports[`runs examples > example "rangex" example index 0 1`] = `
[
  "[ 0/1 → 1/4 | s:hh cutoff:1144.7958299590086 ]",
  "[ 0/1 → 1/2 | s:bd cutoff:1303.7646214531312 ]",
  "[ 1/4 → 1/2 | s:hh cutoff:1469.7494449054268 ]",
  "[ 1/2 → 3/4 | s:hh cutoff:1779.4971377133336 ]",
  "[ 1/2 → 1/1 | s:sd cutoff:1897.2102033890155 ]",
  "[ 3/4 → 1/1 | s:hh cutoff:1973.5393435463043 ]",
  "[ 1/1 → 5/4 | s:hh cutoff:1973.5393435463043 ]",
  "[ 1/1 → 3/2 | s:bd cutoff:1897.2102033890155 ]",
  "[ 5/4 → 3/2 | s:hh cutoff:1779.4971377133336 ]",
  "[ 3/2 → 7/4 | s:hh cutoff:1469.7494449054268 ]",
  "[ 3/2 → 2/1 | s:sd cutoff:1303.7646214531312 ]",
  "[ 7/4 → 2/1 | s:hh cutoff:1144.7958299590086 ]",
  "[ 2/1 → 9/4 | s:hh cutoff:873.5182063301246 ]",
  "[ 2/1 → 5/2 | s:bd cutoff:767.0096147304824 ]",
  "[ 9/4 → 5/2 | s:hh cutoff:680.3880780266911 ]",
  "[ 5/2 → 11/4 | s:hh cutoff:561.9565094018676 ]",
  "[ 5/2 → 3/1 | s:sd cutoff:527.0897226958216 ]",
  "[ 11/4 → 3/1 | s:hh cutoff:506.70385835991164 ]",
  "[ 3/1 → 13/4 | s:hh cutoff:506.7038583599112 ]",
  "[ 3/1 → 7/2 | s:bd cutoff:527.0897226958216 ]",
  "[ 13/4 → 7/2 | s:hh cutoff:561.9565094018676 ]",
  "[ 7/2 → 15/4 | s:hh cutoff:680.3880780266911 ]",
  "[ 7/2 → 4/1 | s:sd cutoff:767.0096147304824 ]",
  "[ 15/4 → 4/1 | s:hh cutoff:873.5182063301246 ]",
]
`;

exports[`runs examples > example "rarely" example index 0 1`] = `
[
  "[ 0/1 → 1/8 | s:hh ]",
  "[ 1/8 → 1/4 | s:hh speed:0.5 ]",
  "[ 1/4 → 3/8 | s:hh ]",
  "[ 3/8 → 1/2 | s:hh ]",
  "[ 1/2 → 5/8 | s:hh speed:0.5 ]",
  "[ 5/8 → 3/4 | s:hh ]",
  "[ 3/4 → 7/8 | s:hh ]",
  "[ 7/8 → 1/1 | s:hh ]",
  "[ 1/1 → 9/8 | s:hh ]",
  "[ 9/8 → 5/4 | s:hh speed:0.5 ]",
  "[ 5/4 → 11/8 | s:hh speed:0.5 ]",
  "[ 11/8 → 3/2 | s:hh ]",
  "[ 3/2 → 13/8 | s:hh speed:0.5 ]",
  "[ 13/8 → 7/4 | s:hh ]",
  "[ 7/4 → 15/8 | s:hh ]",
  "[ 15/8 → 2/1 | s:hh ]",
  "[ 2/1 → 17/8 | s:hh ]",
  "[ 17/8 → 9/4 | s:hh speed:0.5 ]",
  "[ 9/4 → 19/8 | s:hh ]",
  "[ 19/8 → 5/2 | s:hh speed:0.5 ]",
  "[ 5/2 → 21/8 | s:hh ]",
  "[ 21/8 → 11/4 | s:hh ]",
  "[ 11/4 → 23/8 | s:hh ]",
  "[ 23/8 → 3/1 | s:hh ]",
  "[ 3/1 → 25/8 | s:hh speed:0.5 ]",
  "[ 25/8 → 13/4 | s:hh ]",
  "[ 13/4 → 27/8 | s:hh ]",
  "[ 27/8 → 7/2 | s:hh ]",
  "[ 7/2 → 29/8 | s:hh ]",
  "[ 29/8 → 15/4 | s:hh ]",
  "[ 15/4 → 31/8 | s:hh speed:0.5 ]",
  "[ 31/8 → 4/1 | s:hh ]",
]
`;

exports[`runs examples > example "ratio" example index 0 1`] = `
[
  "[ (0/1 → 1/1) ⇝ 2/1 | freq:110 s:piano ]",
  "[ (0/1 → 1/1) ⇝ 2/1 | freq:137.5 s:piano ]",
  "[ (0/1 → 1/1) ⇝ 2/1 | freq:165 s:piano ]",
  "[ 0/1 ⇜ (1/1 → 2/1) | freq:110 s:piano ]",
  "[ 0/1 ⇜ (1/1 → 2/1) | freq:137.5 s:piano ]",
  "[ 0/1 ⇜ (1/1 → 2/1) | freq:165 s:piano ]",
  "[ (2/1 → 3/1) ⇝ 4/1 | freq:110 s:piano ]",
  "[ (2/1 → 3/1) ⇝ 4/1 | freq:137.5 s:piano ]",
  "[ (2/1 → 3/1) ⇝ 4/1 | freq:165 s:piano ]",
  "[ 2/1 ⇜ (3/1 → 4/1) | freq:110 s:piano ]",
  "[ 2/1 ⇜ (3/1 → 4/1) | freq:137.5 s:piano ]",
  "[ 2/1 ⇜ (3/1 → 4/1) | freq:165 s:piano ]",
]
`;

exports[`runs examples > example "release" example index 0 1`] = `
[
  "[ 0/1 → 1/4 | note:c3 release:0 ]",
  "[ 1/4 → 1/2 | note:e3 release:0 ]",
  "[ 1/2 → 3/4 | note:g3 release:0 ]",
  "[ 3/4 → 1/1 | note:c4 release:0 ]",
  "[ 1/1 → 5/4 | note:c3 release:0 ]",
  "[ 5/4 → 3/2 | note:e3 release:0 ]",
  "[ 3/2 → 7/4 | note:g3 release:0 ]",
  "[ 7/4 → 2/1 | note:c4 release:0 ]",
  "[ 2/1 → 9/4 | note:c3 release:0.1 ]",
  "[ 9/4 → 5/2 | note:e3 release:0.1 ]",
  "[ 5/2 → 11/4 | note:g3 release:0.1 ]",
  "[ 11/4 → 3/1 | note:c4 release:0.1 ]",
  "[ 3/1 → 13/4 | note:c3 release:0.1 ]",
  "[ 13/4 → 7/2 | note:e3 release:0.1 ]",
  "[ 7/2 → 15/4 | note:g3 release:0.1 ]",
  "[ 15/4 → 4/1 | note:c4 release:0.1 ]",
]
`;

exports[`runs examples > example "repeatCycles" example index 0 1`] = `
[
  "[ 0/1 → 1/4 | note:42 s:gm_acoustic_guitar_nylon ]",
  "[ 1/4 → 1/2 | note:38 s:gm_acoustic_guitar_nylon ]",
  "[ 1/2 → 3/4 | note:35 s:gm_acoustic_guitar_nylon ]",
  "[ 3/4 → 1/1 | note:38 s:gm_acoustic_guitar_nylon ]",
  "[ 1/1 → 5/4 | note:42 s:gm_acoustic_guitar_nylon ]",
  "[ 5/4 → 3/2 | note:38 s:gm_acoustic_guitar_nylon ]",
  "[ 3/2 → 7/4 | note:35 s:gm_acoustic_guitar_nylon ]",
  "[ 7/4 → 2/1 | note:38 s:gm_acoustic_guitar_nylon ]",
  "[ 2/1 → 9/4 | note:42 s:gm_acoustic_guitar_nylon ]",
  "[ 9/4 → 5/2 | note:36 s:gm_acoustic_guitar_nylon ]",
  "[ 5/2 → 11/4 | note:39 s:gm_acoustic_guitar_nylon ]",
  "[ 11/4 → 3/1 | note:41 s:gm_acoustic_guitar_nylon ]",
  "[ 3/1 → 13/4 | note:42 s:gm_acoustic_guitar_nylon ]",
  "[ 13/4 → 7/2 | note:36 s:gm_acoustic_guitar_nylon ]",
  "[ 7/2 → 15/4 | note:39 s:gm_acoustic_guitar_nylon ]",
  "[ 15/4 → 4/1 | note:41 s:gm_acoustic_guitar_nylon ]",
]
`;

exports[`runs examples > example "reset" example index 0 1`] = `
[
  "[ 0/1 → 1/4 | s:hh ]",
  "[ 0/1 → 1/2 | s:bd ]",
  "[ 1/4 → 1/2 | s:hh ]",
  "[ 1/2 → 3/4 | s:hh ]",
  "[ 1/2 → 1/1 | s:sd ]",
  "[ 3/4 → 1/1 | s:hh ]",
  "[ 1/1 → 5/4 | s:hh ]",
  "[ 1/1 → 3/2 | s:lt ]",
  "[ 5/4 → 3/2 | s:hh ]",
  "[ 3/2 → 7/4 | s:hh ]",
  "[ 3/2 → 2/1 | s:sd ]",
  "[ 7/4 → 2/1 | s:hh ]",
  "[ 2/1 → 9/4 | s:hh ]",
  "[ 2/1 → 5/2 | s:bd ]",
  "[ 9/4 → 5/2 | s:hh ]",
  "[ 5/2 → 11/4 | s:hh ]",
  "[ 5/2 → 3/1 | s:sd ]",
  "[ 11/4 → 3/1 | s:hh ]",
  "[ 3/1 → 25/8 | s:lt ]",
  "[ 3/1 → 25/8 | s:hh ]",
  "[ 27/8 → 7/2 | s:lt ]",
  "[ 27/8 → 7/2 | s:hh ]",
  "[ 15/4 → 31/8 | s:lt ]",
  "[ 15/4 → 31/8 | s:hh ]",
]
`;

exports[`runs examples > example "restart" example index 0 1`] = `
[
  "[ 0/1 → 1/4 | s:hh ]",
  "[ 0/1 → 1/2 | s:bd ]",
  "[ 1/4 → 1/2 | s:hh ]",
  "[ 1/2 → 3/4 | s:hh ]",
  "[ 1/2 → 1/1 | s:sd ]",
  "[ 3/4 → 1/1 | s:hh ]",
  "[ 1/1 → 5/4 | s:hh ]",
  "[ 1/1 → 3/2 | s:lt ]",
  "[ 5/4 → 3/2 | s:hh ]",
  "[ 3/2 → 7/4 | s:hh ]",
  "[ 3/2 → 2/1 | s:sd ]",
  "[ 7/4 → 2/1 | s:hh ]",
  "[ 2/1 → 9/4 | s:hh ]",
  "[ 2/1 → 5/2 | s:bd ]",
  "[ 9/4 → 5/2 | s:hh ]",
  "[ 5/2 → 11/4 | s:hh ]",
  "[ 5/2 → 3/1 | s:sd ]",
  "[ 11/4 → 3/1 | s:hh ]",
  "[ 3/1 → 25/8 | s:bd ]",
  "[ 3/1 → 25/8 | s:hh ]",
  "[ 27/8 → 7/2 | s:bd ]",
  "[ 27/8 → 7/2 | s:hh ]",
  "[ 15/4 → 31/8 | s:bd ]",
  "[ 15/4 → 31/8 | s:hh ]",
]
`;

exports[`runs examples > example "rev" example index 0 1`] = `
[
  "[ 0/1 → 1/4 | note:g3 ]",
  "[ 1/4 → 1/2 | note:e3 ]",
  "[ 1/2 → 3/4 | note:d3 ]",
  "[ 3/4 → 1/1 | note:c3 ]",
  "[ 1/1 → 5/4 | note:g3 ]",
  "[ 5/4 → 3/2 | note:e3 ]",
  "[ 3/2 → 7/4 | note:d3 ]",
  "[ 7/4 → 2/1 | note:c3 ]",
  "[ 2/1 → 9/4 | note:g3 ]",
  "[ 9/4 → 5/2 | note:e3 ]",
  "[ 5/2 → 11/4 | note:d3 ]",
  "[ 11/4 → 3/1 | note:c3 ]",
  "[ 3/1 → 13/4 | note:g3 ]",
  "[ 13/4 → 7/2 | note:e3 ]",
  "[ 7/2 → 15/4 | note:d3 ]",
  "[ 15/4 → 4/1 | note:c3 ]",
]
`;

exports[`runs examples > example "ribbon" example index 0 1`] = `
[
  "[ 0/1 → 1/4 | note:C3 ]",
  "[ 1/4 → 1/2 | note:G3 ]",
  "[ 1/2 → 3/4 | note:Eb3 ]",
  "[ 3/4 → 1/1 | note:Bb3 ]",
  "[ 1/1 → 5/4 | note:C3 ]",
  "[ 5/4 → 3/2 | note:D3 ]",
  "[ 3/2 → 7/4 | note:G3 ]",
  "[ 7/4 → 2/1 | note:Eb3 ]",
  "[ 2/1 → 9/4 | note:C3 ]",
  "[ 9/4 → 5/2 | note:G3 ]",
  "[ 5/2 → 11/4 | note:Eb3 ]",
  "[ 11/4 → 3/1 | note:Bb3 ]",
  "[ 3/1 → 13/4 | note:C3 ]",
  "[ 13/4 → 7/2 | note:D3 ]",
  "[ 7/2 → 15/4 | note:G3 ]",
  "[ 15/4 → 4/1 | note:Eb3 ]",
]
`;

exports[`runs examples > example "room" example index 0 1`] = `
[
  "[ 0/1 → 1/2 | s:bd room:0 ]",
  "[ 1/2 → 1/1 | s:sd room:0 ]",
  "[ 1/1 → 3/2 | s:bd room:0.2 ]",
  "[ 3/2 → 2/1 | s:sd room:0.2 ]",
  "[ 2/1 → 5/2 | s:bd room:0.4 ]",
  "[ 5/2 → 3/1 | s:sd room:0.4 ]",
  "[ 3/1 → 7/2 | s:bd room:0.6 ]",
  "[ 7/2 → 4/1 | s:sd room:0.6 ]",
]
`;

exports[`runs examples > example "room" example index 1 1`] = `
[
  "[ 0/1 → 1/2 | s:bd room:0.9 size:1 ]",
  "[ 1/2 → 1/1 | s:sd room:0.9 size:1 ]",
  "[ 1/1 → 3/2 | s:bd room:0.9 size:4 ]",
  "[ 3/2 → 2/1 | s:sd room:0.9 size:4 ]",
  "[ 2/1 → 5/2 | s:bd room:0.9 size:1 ]",
  "[ 5/2 → 3/1 | s:sd room:0.9 size:1 ]",
  "[ 3/1 → 7/2 | s:bd room:0.9 size:4 ]",
  "[ 7/2 → 4/1 | s:sd room:0.9 size:4 ]",
]
`;

exports[`runs examples > example "roomdim" example index 0 1`] = `
[
  "[ 0/1 → 1/2 | s:bd room:0.5 roomlp:10000 roomdim:8000 ]",
  "[ 1/2 → 1/1 | s:sd room:0.5 roomlp:10000 roomdim:8000 ]",
  "[ 1/1 → 3/2 | s:bd room:0.5 roomlp:10000 roomdim:8000 ]",
  "[ 3/2 → 2/1 | s:sd room:0.5 roomlp:10000 roomdim:8000 ]",
  "[ 2/1 → 5/2 | s:bd room:0.5 roomlp:10000 roomdim:8000 ]",
  "[ 5/2 → 3/1 | s:sd room:0.5 roomlp:10000 roomdim:8000 ]",
  "[ 3/1 → 7/2 | s:bd room:0.5 roomlp:10000 roomdim:8000 ]",
  "[ 7/2 → 4/1 | s:sd room:0.5 roomlp:10000 roomdim:8000 ]",
]
`;

exports[`runs examples > example "roomdim" example index 1 1`] = `
[
  "[ 0/1 → 1/2 | s:bd room:0.5 roomlp:5000 roomdim:400 ]",
  "[ 1/2 → 1/1 | s:sd room:0.5 roomlp:5000 roomdim:400 ]",
  "[ 1/1 → 3/2 | s:bd room:0.5 roomlp:5000 roomdim:400 ]",
  "[ 3/2 → 2/1 | s:sd room:0.5 roomlp:5000 roomdim:400 ]",
  "[ 2/1 → 5/2 | s:bd room:0.5 roomlp:5000 roomdim:400 ]",
  "[ 5/2 → 3/1 | s:sd room:0.5 roomlp:5000 roomdim:400 ]",
  "[ 3/1 → 7/2 | s:bd room:0.5 roomlp:5000 roomdim:400 ]",
  "[ 7/2 → 4/1 | s:sd room:0.5 roomlp:5000 roomdim:400 ]",
]
`;

exports[`runs examples > example "roomfade" example index 0 1`] = `
[
  "[ 0/1 → 1/2 | s:bd room:0.5 roomlp:10000 roomfade:0.5 ]",
  "[ 1/2 → 1/1 | s:sd room:0.5 roomlp:10000 roomfade:0.5 ]",
  "[ 1/1 → 3/2 | s:bd room:0.5 roomlp:10000 roomfade:0.5 ]",
  "[ 3/2 → 2/1 | s:sd room:0.5 roomlp:10000 roomfade:0.5 ]",
  "[ 2/1 → 5/2 | s:bd room:0.5 roomlp:10000 roomfade:0.5 ]",
  "[ 5/2 → 3/1 | s:sd room:0.5 roomlp:10000 roomfade:0.5 ]",
  "[ 3/1 → 7/2 | s:bd room:0.5 roomlp:10000 roomfade:0.5 ]",
  "[ 7/2 → 4/1 | s:sd room:0.5 roomlp:10000 roomfade:0.5 ]",
]
`;

exports[`runs examples > example "roomfade" example index 1 1`] = `
[
  "[ 0/1 → 1/2 | s:bd room:0.5 roomlp:5000 roomfade:4 ]",
  "[ 1/2 → 1/1 | s:sd room:0.5 roomlp:5000 roomfade:4 ]",
  "[ 1/1 → 3/2 | s:bd room:0.5 roomlp:5000 roomfade:4 ]",
  "[ 3/2 → 2/1 | s:sd room:0.5 roomlp:5000 roomfade:4 ]",
  "[ 2/1 → 5/2 | s:bd room:0.5 roomlp:5000 roomfade:4 ]",
  "[ 5/2 → 3/1 | s:sd room:0.5 roomlp:5000 roomfade:4 ]",
  "[ 3/1 → 7/2 | s:bd room:0.5 roomlp:5000 roomfade:4 ]",
  "[ 7/2 → 4/1 | s:sd room:0.5 roomlp:5000 roomfade:4 ]",
]
`;

exports[`runs examples > example "roomlp" example index 0 1`] = `
[
  "[ 0/1 → 1/2 | s:bd room:0.5 roomlp:10000 ]",
  "[ 1/2 → 1/1 | s:sd room:0.5 roomlp:10000 ]",
  "[ 1/1 → 3/2 | s:bd room:0.5 roomlp:10000 ]",
  "[ 3/2 → 2/1 | s:sd room:0.5 roomlp:10000 ]",
  "[ 2/1 → 5/2 | s:bd room:0.5 roomlp:10000 ]",
  "[ 5/2 → 3/1 | s:sd room:0.5 roomlp:10000 ]",
  "[ 3/1 → 7/2 | s:bd room:0.5 roomlp:10000 ]",
  "[ 7/2 → 4/1 | s:sd room:0.5 roomlp:10000 ]",
]
`;

exports[`runs examples > example "roomlp" example index 1 1`] = `
[
  "[ 0/1 → 1/2 | s:bd room:0.5 roomlp:5000 ]",
  "[ 1/2 → 1/1 | s:sd room:0.5 roomlp:5000 ]",
  "[ 1/1 → 3/2 | s:bd room:0.5 roomlp:5000 ]",
  "[ 3/2 → 2/1 | s:sd room:0.5 roomlp:5000 ]",
  "[ 2/1 → 5/2 | s:bd room:0.5 roomlp:5000 ]",
  "[ 5/2 → 3/1 | s:sd room:0.5 roomlp:5000 ]",
  "[ 3/1 → 7/2 | s:bd room:0.5 roomlp:5000 ]",
  "[ 7/2 → 4/1 | s:sd room:0.5 roomlp:5000 ]",
]
`;

exports[`runs examples > example "roomsize" example index 0 1`] = `
[
  "[ 0/1 → 1/2 | s:bd room:0.8 roomsize:1 ]",
  "[ 1/2 → 1/1 | s:sd room:0.8 roomsize:1 ]",
  "[ 1/1 → 3/2 | s:bd room:0.8 roomsize:1 ]",
  "[ 3/2 → 2/1 | s:sd room:0.8 roomsize:1 ]",
  "[ 2/1 → 5/2 | s:bd room:0.8 roomsize:1 ]",
  "[ 5/2 → 3/1 | s:sd room:0.8 roomsize:1 ]",
  "[ 3/1 → 7/2 | s:bd room:0.8 roomsize:1 ]",
  "[ 7/2 → 4/1 | s:sd room:0.8 roomsize:1 ]",
]
`;

exports[`runs examples > example "roomsize" example index 1 1`] = `
[
  "[ 0/1 → 1/2 | s:bd room:0.8 roomsize:4 ]",
  "[ 1/2 → 1/1 | s:sd room:0.8 roomsize:4 ]",
  "[ 1/1 → 3/2 | s:bd room:0.8 roomsize:4 ]",
  "[ 3/2 → 2/1 | s:sd room:0.8 roomsize:4 ]",
  "[ 2/1 → 5/2 | s:bd room:0.8 roomsize:4 ]",
  "[ 5/2 → 3/1 | s:sd room:0.8 roomsize:4 ]",
  "[ 3/1 → 7/2 | s:bd room:0.8 roomsize:4 ]",
  "[ 7/2 → 4/1 | s:sd room:0.8 roomsize:4 ]",
]
`;

exports[`runs examples > example "rootNotes" example index 0 1`] = `
[
  "[ 0/1 → 1/1 | note:C2 ]",
  "[ 1/1 → 2/1 | note:A2 ]",
  "[ 2/1 → 3/1 | note:D2 ]",
  "[ 3/1 → 4/1 | note:G2 ]",
]
`;

exports[`runs examples > example "round" example index 0 1`] = `
[
  "[ 0/1 → 1/3 | note:D3 ]",
  "[ 1/3 → 2/3 | note:E3 ]",
  "[ 2/3 → 1/1 | note:F3 ]",
  "[ 1/1 → 4/3 | note:D3 ]",
  "[ 4/3 → 5/3 | note:E3 ]",
  "[ 5/3 → 2/1 | note:F3 ]",
  "[ 2/1 → 7/3 | note:D3 ]",
  "[ 7/3 → 8/3 | note:E3 ]",
  "[ 8/3 → 3/1 | note:F3 ]",
  "[ 3/1 → 10/3 | note:D3 ]",
  "[ 10/3 → 11/3 | note:E3 ]",
  "[ 11/3 → 4/1 | note:F3 ]",
]
`;

exports[`runs examples > example "run" example index 0 1`] = `
[
  "[ 0/1 → 1/4 | note:C4 ]",
  "[ 1/4 → 1/2 | note:D4 ]",
  "[ 1/2 → 3/4 | note:E4 ]",
  "[ 3/4 → 1/1 | note:F4 ]",
  "[ 1/1 → 5/4 | note:C4 ]",
  "[ 5/4 → 3/2 | note:D4 ]",
  "[ 3/2 → 7/4 | note:E4 ]",
  "[ 7/4 → 2/1 | note:F4 ]",
  "[ 2/1 → 9/4 | note:C4 ]",
  "[ 9/4 → 5/2 | note:D4 ]",
  "[ 5/2 → 11/4 | note:E4 ]",
  "[ 11/4 → 3/1 | note:F4 ]",
  "[ 3/1 → 13/4 | note:C4 ]",
  "[ 13/4 → 7/2 | note:D4 ]",
  "[ 7/2 → 15/4 | note:E4 ]",
  "[ 15/4 → 4/1 | note:F4 ]",
]
`;

exports[`runs examples > example "s" example index 0 1`] = `
[
  "[ 0/1 → 1/2 | s:bd ]",
  "[ 1/2 → 1/1 | s:hh ]",
  "[ 1/1 → 3/2 | s:bd ]",
  "[ 3/2 → 2/1 | s:hh ]",
  "[ 2/1 → 5/2 | s:bd ]",
  "[ 5/2 → 3/1 | s:hh ]",
  "[ 3/1 → 7/2 | s:bd ]",
  "[ 7/2 → 4/1 | s:hh ]",
]
`;

exports[`runs examples > example "s" example index 1 1`] = `
[
  "[ 0/1 → 1/4 | s:bd n:0 ]",
  "[ 1/4 → 1/2 | s:bd n:1 ]",
  "[ 1/2 → 3/4 | s:bd n:0 gain:0.3 ]",
  "[ 3/4 → 1/1 | s:bd n:1 gain:1.4 ]",
  "[ 1/1 → 5/4 | s:bd n:0 ]",
  "[ 5/4 → 3/2 | s:bd n:1 ]",
  "[ 3/2 → 7/4 | s:bd n:0 gain:0.3 ]",
  "[ 7/4 → 2/1 | s:bd n:1 gain:1.4 ]",
  "[ 2/1 → 9/4 | s:bd n:0 ]",
  "[ 9/4 → 5/2 | s:bd n:1 ]",
  "[ 5/2 → 11/4 | s:bd n:0 gain:0.3 ]",
  "[ 11/4 → 3/1 | s:bd n:1 gain:1.4 ]",
  "[ 3/1 → 13/4 | s:bd n:0 ]",
  "[ 13/4 → 7/2 | s:bd n:1 ]",
  "[ 7/2 → 15/4 | s:bd n:0 gain:0.3 ]",
  "[ 15/4 → 4/1 | s:bd n:1 gain:1.4 ]",
]
`;

exports[`runs examples > example "samples" example index 0 1`] = `
[
  "[ 0/1 → 1/4 | s:bd ]",
  "[ 1/4 → 1/2 | s:hh ]",
  "[ 1/2 → 3/4 | s:bd ]",
  "[ 1/2 → 1/1 | s:sd ]",
  "[ 3/4 → 1/1 | s:hh ]",
  "[ 1/1 → 5/4 | s:bd ]",
  "[ 5/4 → 3/2 | s:hh ]",
  "[ 3/2 → 7/4 | s:bd ]",
  "[ 3/2 → 2/1 | s:sd ]",
  "[ 7/4 → 2/1 | s:hh ]",
  "[ 2/1 → 9/4 | s:bd ]",
  "[ 9/4 → 5/2 | s:hh ]",
  "[ 5/2 → 11/4 | s:bd ]",
  "[ 5/2 → 3/1 | s:sd ]",
  "[ 11/4 → 3/1 | s:hh ]",
  "[ 3/1 → 13/4 | s:bd ]",
  "[ 13/4 → 7/2 | s:hh ]",
  "[ 7/2 → 15/4 | s:bd ]",
  "[ 7/2 → 4/1 | s:sd ]",
  "[ 15/4 → 4/1 | s:hh ]",
]
`;

exports[`runs examples > example "samples" example index 1 1`] = `
[
  "[ 0/1 → 1/4 | s:bd ]",
  "[ 1/4 → 1/2 | s:hh ]",
  "[ 1/2 → 3/4 | s:bd ]",
  "[ 1/2 → 1/1 | s:sd ]",
  "[ 3/4 → 1/1 | s:hh ]",
  "[ 1/1 → 5/4 | s:bd ]",
  "[ 5/4 → 3/2 | s:hh ]",
  "[ 3/2 → 7/4 | s:bd ]",
  "[ 3/2 → 2/1 | s:sd ]",
  "[ 7/4 → 2/1 | s:hh ]",
  "[ 2/1 → 9/4 | s:bd ]",
  "[ 9/4 → 5/2 | s:hh ]",
  "[ 5/2 → 11/4 | s:bd ]",
  "[ 5/2 → 3/1 | s:sd ]",
  "[ 11/4 → 3/1 | s:hh ]",
  "[ 3/1 → 13/4 | s:bd ]",
  "[ 13/4 → 7/2 | s:hh ]",
  "[ 7/2 → 15/4 | s:bd ]",
  "[ 7/2 → 4/1 | s:sd ]",
  "[ 15/4 → 4/1 | s:hh ]",
]
`;

exports[`runs examples > example "samples" example index 2 1`] = `
[
  "[ 0/1 → 1/2 | s:noise ]",
  "[ 1/2 → 3/4 | s:chimp n:0 ]",
  "[ 3/4 → 1/1 | s:chimp n:0 ]",
  "[ 1/1 → 3/2 | s:noise ]",
  "[ 3/2 → 2/1 | s:chimp n:1 ]",
  "[ 2/1 → 5/2 | s:noise ]",
  "[ 5/2 → 11/4 | s:chimp n:0 ]",
  "[ 11/4 → 3/1 | s:chimp n:0 ]",
  "[ 3/1 → 7/2 | s:noise ]",
  "[ 7/2 → 4/1 | s:chimp n:1 ]",
]
`;

exports[`runs examples > example "samples" example index 3 1`] = `
[
  "[ 0/1 → 1/4 | s:chocolat ]",
  "[ 1/4 → 1/2 | s:chocolat ]",
  "[ 1/2 → 3/4 | s:chocolat ]",
  "[ 3/4 → 1/1 | s:chocolat ]",
  "[ 1/1 → 5/4 | s:chocolat ]",
  "[ 5/4 → 3/2 | s:chocolat ]",
  "[ 3/2 → 7/4 | s:chocolat ]",
  "[ 7/4 → 2/1 | s:chocolat ]",
  "[ 2/1 → 9/4 | s:chocolat ]",
  "[ 9/4 → 5/2 | s:chocolat ]",
  "[ 5/2 → 11/4 | s:chocolat ]",
  "[ 11/4 → 3/1 | s:chocolat ]",
  "[ 3/1 → 13/4 | s:chocolat ]",
  "[ 13/4 → 7/2 | s:chocolat ]",
  "[ 7/2 → 15/4 | s:chocolat ]",
  "[ 15/4 → 4/1 | s:chocolat ]",
]
`;

exports[`runs examples > example "saw" example index 0 1`] = `
[
  "[ 0/1 → 1/4 | note:c3 clip:0.03125 ]",
  "[ 1/4 → 1/2 | note:eb3 clip:0.09375 ]",
  "[ 1/4 → 1/2 | note:g3 clip:0.09375 ]",
  "[ 1/2 → 3/4 | note:g2 clip:0.15625 ]",
  "[ 3/4 → 1/1 | note:g3 clip:0.21875 ]",
  "[ 3/4 → 1/1 | note:bb3 clip:0.21875 ]",
  "[ 1/1 → 5/4 | note:c3 clip:0.28125 ]",
  "[ 5/4 → 3/2 | note:eb3 clip:0.34375 ]",
  "[ 5/4 → 3/2 | note:g3 clip:0.34375 ]",
  "[ 3/2 → 7/4 | note:g2 clip:0.40625 ]",
  "[ 7/4 → 2/1 | note:g3 clip:0.46875 ]",
  "[ 7/4 → 2/1 | note:bb3 clip:0.46875 ]",
  "[ 2/1 → 9/4 | note:c3 clip:0.53125 ]",
  "[ 9/4 → 5/2 | note:eb3 clip:0.59375 ]",
  "[ 9/4 → 5/2 | note:g3 clip:0.59375 ]",
  "[ 5/2 → 11/4 | note:g2 clip:0.65625 ]",
  "[ 11/4 → 3/1 | note:g3 clip:0.71875 ]",
  "[ 11/4 → 3/1 | note:bb3 clip:0.71875 ]",
  "[ 3/1 → 13/4 | note:c3 clip:0.78125 ]",
  "[ 13/4 → 7/2 | note:eb3 clip:0.84375 ]",
  "[ 13/4 → 7/2 | note:g3 clip:0.84375 ]",
  "[ 7/2 → 15/4 | note:g2 clip:0.90625 ]",
  "[ 15/4 → 4/1 | note:g3 clip:0.96875 ]",
  "[ 15/4 → 4/1 | note:bb3 clip:0.96875 ]",
]
`;

exports[`runs examples > example "saw" example index 1 1`] = `
[
  "[ 0/1 → 1/2 | note:D3 ]",
  "[ 1/2 → 1/1 | note:E3 ]",
  "[ 1/1 → 3/2 | note:F3 ]",
  "[ 3/2 → 2/1 | note:G3 ]",
  "[ 2/1 → 5/2 | note:A3 ]",
  "[ 5/2 → 3/1 | note:B3 ]",
  "[ 3/1 → 7/2 | note:C4 ]",
  "[ 7/2 → 4/1 | note:D4 ]",
]
`;

exports[`runs examples > example "scale" example index 0 1`] = `
[
  "[ 0/1 → 1/6 | note:C3 ]",
  "[ 1/6 → 1/3 | note:E3 ]",
  "[ 1/3 → 1/2 | note:G3 ]",
  "[ 1/2 → 2/3 | note:B3 ]",
  "[ 2/3 → 5/6 | note:G3 ]",
  "[ 5/6 → 1/1 | note:E3 ]",
  "[ 1/1 → 7/6 | note:C3 ]",
  "[ 7/6 → 4/3 | note:E3 ]",
  "[ 4/3 → 3/2 | note:G3 ]",
  "[ 3/2 → 5/3 | note:B3 ]",
  "[ 5/3 → 11/6 | note:G3 ]",
  "[ 11/6 → 2/1 | note:E3 ]",
  "[ 2/1 → 13/6 | note:C3 ]",
  "[ 13/6 → 7/3 | note:E3 ]",
  "[ 7/3 → 5/2 | note:G3 ]",
  "[ 5/2 → 8/3 | note:B3 ]",
  "[ 8/3 → 17/6 | note:G3 ]",
  "[ 17/6 → 3/1 | note:E3 ]",
  "[ 3/1 → 19/6 | note:C3 ]",
  "[ 19/6 → 10/3 | note:E3 ]",
  "[ 10/3 → 7/2 | note:G3 ]",
  "[ 7/2 → 11/3 | note:B3 ]",
  "[ 11/3 → 23/6 | note:G3 ]",
  "[ 23/6 → 4/1 | note:E3 ]",
]
`;

exports[`runs examples > example "scale" example index 1 1`] = `
[
  "[ 0/1 → 1/4 | note:C3 s:piano ]",
  "[ 0/1 → 1/4 | note:C4 s:piano ]",
  "[ 1/4 → 1/2 | note:G3 s:piano ]",
  "[ 1/2 → 3/4 | note:E3 s:piano ]",
  "[ 1/2 → 3/4 | note:C4 s:piano ]",
  "[ 3/4 → 1/1 | note:G3 s:piano ]",
  "[ 1/1 → 5/4 | note:C3 s:piano ]",
  "[ 1/1 → 5/4 | note:C4 s:piano ]",
  "[ 5/4 → 3/2 | note:G3 s:piano ]",
  "[ 3/2 → 7/4 | note:E3 s:piano ]",
  "[ 3/2 → 7/4 | note:C4 s:piano ]",
  "[ 7/4 → 2/1 | note:G3 s:piano ]",
  "[ 2/1 → 9/4 | note:C3 s:piano ]",
  "[ 2/1 → 9/4 | note:C4 s:piano ]",
  "[ 9/4 → 5/2 | note:G3 s:piano ]",
  "[ 5/2 → 11/4 | note:Eb3 s:piano ]",
  "[ 5/2 → 11/4 | note:C4 s:piano ]",
  "[ 11/4 → 3/1 | note:G3 s:piano ]",
  "[ 3/1 → 13/4 | note:C3 s:piano ]",
  "[ 3/1 → 13/4 | note:C4 s:piano ]",
  "[ 13/4 → 7/2 | note:G3 s:piano ]",
  "[ 7/2 → 15/4 | note:Eb3 s:piano ]",
  "[ 7/2 → 15/4 | note:C4 s:piano ]",
  "[ 15/4 → 4/1 | note:G3 s:piano ]",
]
`;

exports[`runs examples > example "scale" example index 2 1`] = `
[
  "[ 0/1 → 1/8 | note:C5 s:folkharp ]",
  "[ 1/8 → 1/4 | note:F3 s:folkharp ]",
  "[ 1/4 → 3/8 | note:F4 s:folkharp ]",
  "[ 3/8 → 1/2 | note:A3 s:folkharp ]",
  "[ 1/2 → 5/8 | note:F3 s:folkharp ]",
  "[ 5/8 → 3/4 | note:C4 s:folkharp ]",
  "[ 3/4 → 7/8 | note:A4 s:folkharp ]",
  "[ 7/8 → 1/1 | note:G4 s:folkharp ]",
  "[ 1/1 → 9/8 | note:F4 s:folkharp ]",
  "[ 9/8 → 5/4 | note:D3 s:folkharp ]",
  "[ 5/4 → 11/8 | note:D3 s:folkharp ]",
  "[ 11/8 → 3/2 | note:D4 s:folkharp ]",
  "[ 3/2 → 13/8 | note:F3 s:folkharp ]",
  "[ 13/8 → 7/4 | note:A3 s:folkharp ]",
  "[ 7/4 → 15/8 | note:D4 s:folkharp ]",
  "[ 15/8 → 2/1 | note:C5 s:folkharp ]",
  "[ 2/1 → 17/8 | note:A3 s:folkharp ]",
  "[ 17/8 → 9/4 | note:C3 s:folkharp ]",
  "[ 9/4 → 19/8 | note:G4 s:folkharp ]",
  "[ 19/8 → 5/2 | note:F3 s:folkharp ]",
  "[ 5/2 → 21/8 | note:F4 s:folkharp ]",
  "[ 21/8 → 11/4 | note:D4 s:folkharp ]",
  "[ 11/4 → 23/8 | note:D5 s:folkharp ]",
  "[ 23/8 → 3/1 | note:G3 s:folkharp ]",
  "[ 3/1 → 25/8 | note:C3 s:folkharp ]",
  "[ 25/8 → 13/4 | note:D5 s:folkharp ]",
  "[ 13/4 → 27/8 | note:A3 s:folkharp ]",
  "[ 27/8 → 7/2 | note:A4 s:folkharp ]",
  "[ 7/2 → 29/8 | note:C5 s:folkharp ]",
  "[ 29/8 → 15/4 | note:F5 s:folkharp ]",
  "[ 15/4 → 31/8 | note:D3 s:folkharp ]",
  "[ 31/8 → 4/1 | note:A3 s:folkharp ]",
]
`;

exports[`runs examples > example "scaleTranspose" example index 0 1`] = `
[
  "[ 0/1 → 1/2 | note:C3 ]",
  "[ 1/2 → 1/1 | note:E4 ]",
  "[ 1/2 → 1/1 | note:G4 ]",
  "[ 1/2 → 1/1 | note:A4 ]",
  "[ 1/1 → 3/2 | note:B2 ]",
  "[ 3/2 → 2/1 | note:D4 ]",
  "[ 3/2 → 2/1 | note:F4 ]",
  "[ 3/2 → 2/1 | note:G#4 ]",
  "[ 2/1 → 5/2 | note:A2 ]",
  "[ 5/2 → 3/1 | note:C4 ]",
  "[ 5/2 → 3/1 | note:E4 ]",
  "[ 5/2 → 3/1 | note:G4 ]",
  "[ 3/1 → 7/2 | note:G#2 ]",
  "[ 7/2 → 4/1 | note:B3 ]",
  "[ 7/2 → 4/1 | note:D4 ]",
  "[ 7/2 → 4/1 | note:F4 ]",
]
`;

exports[`runs examples > example "scope" example index 0 1`] = `
[
  "[ 0/1 → 1/1 | s:sawtooth analyze:1 ]",
  "[ 1/1 → 2/1 | s:sawtooth analyze:1 ]",
  "[ 2/1 → 3/1 | s:sawtooth analyze:1 ]",
  "[ 3/1 → 4/1 | s:sawtooth analyze:1 ]",
]
`;

exports[`runs examples > example "segment" example index 0 1`] = `
[
  "[ 0/1 → 1/24 | note:40.25 ]",
  "[ 1/24 → 1/12 | note:40.75 ]",
  "[ 1/12 → 1/8 | note:41.25 ]",
  "[ 1/8 → 1/6 | note:41.75 ]",
  "[ 1/6 → 5/24 | note:42.25 ]",
  "[ 5/24 → 1/4 | note:42.75 ]",
  "[ 1/4 → 7/24 | note:43.25 ]",
  "[ 7/24 → 1/3 | note:43.75 ]",
  "[ 1/3 → 3/8 | note:44.25 ]",
  "[ 3/8 → 5/12 | note:44.75 ]",
  "[ 5/12 → 11/24 | note:45.25 ]",
  "[ 11/24 → 1/2 | note:45.75 ]",
  "[ 1/2 → 13/24 | note:46.25 ]",
  "[ 13/24 → 7/12 | note:46.75 ]",
  "[ 7/12 → 5/8 | note:47.25 ]",
  "[ 5/8 → 2/3 | note:47.75 ]",
  "[ 2/3 → 17/24 | note:48.25 ]",
  "[ 17/24 → 3/4 | note:48.75 ]",
  "[ 3/4 → 19/24 | note:49.25 ]",
  "[ 19/24 → 5/6 | note:49.75 ]",
  "[ 5/6 → 7/8 | note:50.25 ]",
  "[ 7/8 → 11/12 | note:50.75 ]",
  "[ 11/12 → 23/24 | note:51.25 ]",
  "[ 23/24 → 1/1 | note:51.75 ]",
  "[ 1/1 → 25/24 | note:40.25 ]",
  "[ 25/24 → 13/12 | note:40.75 ]",
  "[ 13/12 → 9/8 | note:41.25 ]",
  "[ 9/8 → 7/6 | note:41.75 ]",
  "[ 7/6 → 29/24 | note:42.25 ]",
  "[ 29/24 → 5/4 | note:42.75 ]",
  "[ 5/4 → 31/24 | note:43.25 ]",
  "[ 31/24 → 4/3 | note:43.75 ]",
  "[ 4/3 → 11/8 | note:44.25 ]",
  "[ 11/8 → 17/12 | note:44.75 ]",
  "[ 17/12 → 35/24 | note:45.25 ]",
  "[ 35/24 → 3/2 | note:45.75 ]",
  "[ 3/2 → 37/24 | note:46.25 ]",
  "[ 37/24 → 19/12 | note:46.75 ]",
  "[ 19/12 → 13/8 | note:47.25 ]",
  "[ 13/8 → 5/3 | note:47.75 ]",
  "[ 5/3 → 41/24 | note:48.25 ]",
  "[ 41/24 → 7/4 | note:48.75 ]",
  "[ 7/4 → 43/24 | note:49.25 ]",
  "[ 43/24 → 11/6 | note:49.75 ]",
  "[ 11/6 → 15/8 | note:50.25 ]",
  "[ 15/8 → 23/12 | note:50.75 ]",
  "[ 23/12 → 47/24 | note:51.25 ]",
  "[ 47/24 → 2/1 | note:51.75 ]",
  "[ 2/1 → 49/24 | note:40.25 ]",
  "[ 49/24 → 25/12 | note:40.75 ]",
  "[ 25/12 → 17/8 | note:41.25 ]",
  "[ 17/8 → 13/6 | note:41.75 ]",
  "[ 13/6 → 53/24 | note:42.25 ]",
  "[ 53/24 → 9/4 | note:42.75 ]",
  "[ 9/4 → 55/24 | note:43.25 ]",
  "[ 55/24 → 7/3 | note:43.75 ]",
  "[ 7/3 → 19/8 | note:44.25 ]",
  "[ 19/8 → 29/12 | note:44.75 ]",
  "[ 29/12 → 59/24 | note:45.25 ]",
  "[ 59/24 → 5/2 | note:45.75 ]",
  "[ 5/2 → 61/24 | note:46.25 ]",
  "[ 61/24 → 31/12 | note:46.75 ]",
  "[ 31/12 → 21/8 | note:47.25 ]",
  "[ 21/8 → 8/3 | note:47.75 ]",
  "[ 8/3 → 65/24 | note:48.25 ]",
  "[ 65/24 → 11/4 | note:48.75 ]",
  "[ 11/4 → 67/24 | note:49.25 ]",
  "[ 67/24 → 17/6 | note:49.75 ]",
  "[ 17/6 → 23/8 | note:50.25 ]",
  "[ 23/8 → 35/12 | note:50.75 ]",
  "[ 35/12 → 71/24 | note:51.25 ]",
  "[ 71/24 → 3/1 | note:51.75 ]",
  "[ 3/1 → 73/24 | note:40.25 ]",
  "[ 73/24 → 37/12 | note:40.75 ]",
  "[ 37/12 → 25/8 | note:41.25 ]",
  "[ 25/8 → 19/6 | note:41.75 ]",
  "[ 19/6 → 77/24 | note:42.25 ]",
  "[ 77/24 → 13/4 | note:42.75 ]",
  "[ 13/4 → 79/24 | note:43.25 ]",
  "[ 79/24 → 10/3 | note:43.75 ]",
  "[ 10/3 → 27/8 | note:44.25 ]",
  "[ 27/8 → 41/12 | note:44.75 ]",
  "[ 41/12 → 83/24 | note:45.25 ]",
  "[ 83/24 → 7/2 | note:45.75 ]",
  "[ 7/2 → 85/24 | note:46.25 ]",
  "[ 85/24 → 43/12 | note:46.75 ]",
  "[ 43/12 → 29/8 | note:47.25 ]",
  "[ 29/8 → 11/3 | note:47.75 ]",
  "[ 11/3 → 89/24 | note:48.25 ]",
  "[ 89/24 → 15/4 | note:48.75 ]",
  "[ 15/4 → 91/24 | note:49.25 ]",
  "[ 91/24 → 23/6 | note:49.75 ]",
  "[ 23/6 → 31/8 | note:50.25 ]",
  "[ 31/8 → 47/12 | note:50.75 ]",
  "[ 47/12 → 95/24 | note:51.25 ]",
  "[ 95/24 → 4/1 | note:51.75 ]",
]
`;

exports[`runs examples > example "seq" example index 0 1`] = `
[
  "[ 0/1 → 1/4 | s:hh ]",
  "[ 1/4 → 1/2 | s:hh ]",
  "[ 1/2 → 9/16 | note:c2 ]",
  "[ 11/16 → 3/4 | note:c2 ]",
  "[ 7/8 → 15/16 | note:c2 ]",
  "[ 1/1 → 5/4 | s:hh ]",
  "[ 5/4 → 3/2 | s:hh ]",
  "[ 3/2 → 25/16 | note:c2 ]",
  "[ 27/16 → 7/4 | note:c2 ]",
  "[ 15/8 → 31/16 | note:c2 ]",
  "[ 2/1 → 9/4 | s:hh ]",
  "[ 9/4 → 5/2 | s:hh ]",
  "[ 5/2 → 41/16 | note:c2 ]",
  "[ 43/16 → 11/4 | note:c2 ]",
  "[ 23/8 → 47/16 | note:c2 ]",
  "[ 3/1 → 13/4 | s:hh ]",
  "[ 13/4 → 7/2 | s:hh ]",
  "[ 7/2 → 57/16 | note:c2 ]",
  "[ 59/16 → 15/4 | note:c2 ]",
  "[ 31/8 → 63/16 | note:c2 ]",
]
`;

exports[`runs examples > example "seq" example index 0 2`] = `
[
  "[ 0/1 → 1/3 | note:e5 ]",
  "[ 1/3 → 2/3 | note:b4 ]",
  "[ 2/3 → 5/6 | note:d5 ]",
  "[ 5/6 → 1/1 | note:c5 ]",
  "[ 1/1 → 4/3 | note:e5 ]",
  "[ 4/3 → 5/3 | note:b4 ]",
  "[ 5/3 → 11/6 | note:d5 ]",
  "[ 11/6 → 2/1 | note:c5 ]",
  "[ 2/1 → 7/3 | note:e5 ]",
  "[ 7/3 → 8/3 | note:b4 ]",
  "[ 8/3 → 17/6 | note:d5 ]",
  "[ 17/6 → 3/1 | note:c5 ]",
  "[ 3/1 → 10/3 | note:e5 ]",
  "[ 10/3 → 11/3 | note:b4 ]",
  "[ 11/3 → 23/6 | note:d5 ]",
  "[ 23/6 → 4/1 | note:c5 ]",
]
`;

exports[`runs examples > example "shape" example index 0 1`] = `
[
  "[ 0/1 → 1/4 | s:hh shape:0 ]",
  "[ 0/1 → 1/2 | s:bd shape:0 ]",
  "[ 1/4 → 1/2 | s:hh shape:0 ]",
  "[ 1/2 → 3/4 | s:hh shape:0 ]",
  "[ 1/2 → 1/1 | s:sd shape:0 ]",
  "[ 3/4 → 1/1 | s:hh shape:0 ]",
  "[ 1/1 → 5/4 | s:hh shape:0.2 ]",
  "[ 1/1 → 3/2 | s:bd shape:0.2 ]",
  "[ 5/4 → 3/2 | s:hh shape:0.2 ]",
  "[ 3/2 → 7/4 | s:hh shape:0.2 ]",
  "[ 3/2 → 2/1 | s:sd shape:0.2 ]",
  "[ 7/4 → 2/1 | s:hh shape:0.2 ]",
  "[ 2/1 → 9/4 | s:hh shape:0.4 ]",
  "[ 2/1 → 5/2 | s:bd shape:0.4 ]",
  "[ 9/4 → 5/2 | s:hh shape:0.4 ]",
  "[ 5/2 → 11/4 | s:hh shape:0.4 ]",
  "[ 5/2 → 3/1 | s:sd shape:0.4 ]",
  "[ 11/4 → 3/1 | s:hh shape:0.4 ]",
  "[ 3/1 → 13/4 | s:hh shape:0.6 ]",
  "[ 3/1 → 7/2 | s:bd shape:0.6 ]",
  "[ 13/4 → 7/2 | s:hh shape:0.6 ]",
  "[ 7/2 → 15/4 | s:hh shape:0.6 ]",
  "[ 7/2 → 4/1 | s:sd shape:0.6 ]",
  "[ 15/4 → 4/1 | s:hh shape:0.6 ]",
]
`;

exports[`runs examples > example "silence" example index 0 1`] = `[]`;

exports[`runs examples > example "sine" example index 0 1`] = `
[
  "[ 0/1 → 1/8 | note:Eb4 ]",
  "[ 1/8 → 1/4 | note:Ab4 ]",
  "[ 1/4 → 3/8 | note:C5 ]",
  "[ 3/8 → 1/2 | note:D5 ]",
  "[ 1/2 → 5/8 | note:D5 ]",
  "[ 5/8 → 3/4 | note:C5 ]",
  "[ 3/4 → 7/8 | note:Ab4 ]",
  "[ 7/8 → 1/1 | note:Eb4 ]",
  "[ 1/1 → 9/8 | note:C4 ]",
  "[ 9/8 → 5/4 | note:G3 ]",
  "[ 5/4 → 11/8 | note:Eb3 ]",
  "[ 11/8 → 3/2 | note:D3 ]",
  "[ 3/2 → 13/8 | note:D3 ]",
  "[ 13/8 → 7/4 | note:Eb3 ]",
  "[ 7/4 → 15/8 | note:G3 ]",
  "[ 15/8 → 2/1 | note:C4 ]",
  "[ 2/1 → 17/8 | note:Eb4 ]",
  "[ 17/8 → 9/4 | note:Ab4 ]",
  "[ 9/4 → 19/8 | note:C5 ]",
  "[ 19/8 → 5/2 | note:D5 ]",
  "[ 5/2 → 21/8 | note:D5 ]",
  "[ 21/8 → 11/4 | note:C5 ]",
  "[ 11/4 → 23/8 | note:Ab4 ]",
  "[ 23/8 → 3/1 | note:Eb4 ]",
  "[ 3/1 → 25/8 | note:C4 ]",
  "[ 25/8 → 13/4 | note:G3 ]",
  "[ 13/4 → 27/8 | note:Eb3 ]",
  "[ 27/8 → 7/2 | note:D3 ]",
  "[ 7/2 → 29/8 | note:D3 ]",
  "[ 29/8 → 15/4 | note:Eb3 ]",
  "[ 15/4 → 31/8 | note:G3 ]",
  "[ 31/8 → 4/1 | note:C4 ]",
]
`;

exports[`runs examples > example "slice" example index 0 1`] = `
[
  "[ 0/1 → 3/16 | begin:0.875 end:1 _slices:8 s:breaks165 ]",
  "[ 3/16 → 3/8 | begin:0.75 end:0.875 _slices:8 s:breaks165 ]",
  "[ 3/8 → 9/16 | begin:0.625 end:0.75 _slices:8 s:breaks165 ]",
  "[ 9/16 → 21/32 | begin:0 end:0.125 _slices:8 s:breaks165 ]",
  "[ 21/32 → 3/4 | begin:0.5 end:0.625 _slices:8 s:breaks165 ]",
  "[ 3/4 → 15/16 | begin:0.375 end:0.5 _slices:8 s:breaks165 ]",
  "[ (15/16 → 1/1) ⇝ 9/8 | begin:0.25 end:0.375 _slices:8 s:breaks165 ]",
  "[ 15/16 ⇜ (1/1 → 9/8) | begin:0.25 end:0.375 _slices:8 s:breaks165 ]",
  "[ 9/8 → 21/16 | begin:0.125 end:0.25 _slices:8 s:breaks165 ]",
  "[ 21/16 → 3/2 | begin:0 end:0.125 _slices:8 s:breaks165 ]",
  "[ 3/2 → 27/16 | begin:0 end:0.125 _slices:8 s:breaks165 ]",
  "[ 27/16 → 15/8 | begin:0.125 end:0.25 _slices:8 s:breaks165 ]",
  "[ 15/8 → 63/32 | begin:0.25 end:0.375 _slices:8 s:breaks165 ]",
  "[ (63/32 → 2/1) ⇝ 33/16 | begin:0.25 end:0.375 _slices:8 s:breaks165 ]",
  "[ 63/32 ⇜ (2/1 → 33/16) | begin:0.25 end:0.375 _slices:8 s:breaks165 ]",
  "[ 33/16 → 9/4 | begin:0.375 end:0.5 _slices:8 s:breaks165 ]",
  "[ 9/4 → 75/32 | begin:0.5 end:0.625 _slices:8 s:breaks165 ]",
  "[ 75/32 → 39/16 | begin:0 end:0.125 _slices:8 s:breaks165 ]",
  "[ 39/16 → 21/8 | begin:0.625 end:0.75 _slices:8 s:breaks165 ]",
  "[ 21/8 → 45/16 | begin:0.75 end:0.875 _slices:8 s:breaks165 ]",
  "[ 45/16 → 3/1 | begin:0.875 end:1 _slices:8 s:breaks165 ]",
  "[ 3/1 → 51/16 | begin:0 end:0.125 _slices:8 s:breaks165 ]",
  "[ 51/16 → 27/8 | begin:0.125 end:0.25 _slices:8 s:breaks165 ]",
  "[ 27/8 → 57/16 | begin:0.25 end:0.375 _slices:8 s:breaks165 ]",
  "[ 57/16 → 15/4 | begin:0.375 end:0.5 _slices:8 s:breaks165 ]",
  "[ 15/4 → 123/32 | begin:0.5 end:0.625 _slices:8 s:breaks165 ]",
  "[ 123/32 → 63/16 | begin:0 end:0.125 _slices:8 s:breaks165 ]",
  "[ (63/16 → 4/1) ⇝ 33/8 | begin:0.625 end:0.75 _slices:8 s:breaks165 ]",
]
`;

exports[`runs examples > example "slice" example index 1 1`] = `
[
  "[ 0/1 → 1/4 | begin:0 end:0.25 _slices:[0 0.25 0.5 0.75] s:breaks125 speed:0.5 unit:c ]",
  "[ 1/4 → 1/2 | begin:0.25 end:0.5 _slices:[0 0.25 0.5 0.75] s:breaks125 speed:0.5 unit:c ]",
  "[ 1/2 → 3/4 | begin:0.25 end:0.5 _slices:[0 0.25 0.5 0.75] s:breaks125 speed:0.5 unit:c ]",
  "[ 3/4 → 1/1 | begin:0.5 end:0.75 _slices:[0 0.25 0.5 0.75] s:breaks125 speed:0.5 unit:c ]",
  "[ 1/1 → 5/4 | begin:0 end:0.25 _slices:[0 0.25 0.5 0.75] s:breaks125 speed:0.5 unit:c ]",
  "[ 5/4 → 3/2 | begin:0.25 end:0.5 _slices:[0 0.25 0.5 0.75] s:breaks125 speed:0.5 unit:c ]",
  "[ 3/2 → 7/4 | begin:0.25 end:0.5 _slices:[0 0.25 0.5 0.75] s:breaks125 speed:0.5 unit:c ]",
  "[ 7/4 → 2/1 | begin:0.75 _slices:[0 0.25 0.5 0.75] s:breaks125 speed:0.5 unit:c ]",
  "[ 2/1 → 9/4 | begin:0 end:0.25 _slices:[0 0.25 0.5 0.75] s:breaks125 speed:0.5 unit:c ]",
  "[ 9/4 → 5/2 | begin:0.25 end:0.5 _slices:[0 0.25 0.5 0.75] s:breaks125 speed:0.5 unit:c ]",
  "[ 5/2 → 11/4 | begin:0.25 end:0.5 _slices:[0 0.25 0.5 0.75] s:breaks125 speed:0.5 unit:c ]",
  "[ 11/4 → 3/1 | begin:0.5 end:0.75 _slices:[0 0.25 0.5 0.75] s:breaks125 speed:0.5 unit:c ]",
  "[ 3/1 → 13/4 | begin:0 end:0.25 _slices:[0 0.25 0.5 0.75] s:breaks125 speed:0.5 unit:c ]",
  "[ 13/4 → 7/2 | begin:0.25 end:0.5 _slices:[0 0.25 0.5 0.75] s:breaks125 speed:0.5 unit:c ]",
  "[ 7/2 → 15/4 | begin:0.25 end:0.5 _slices:[0 0.25 0.5 0.75] s:breaks125 speed:0.5 unit:c ]",
  "[ 15/4 → 4/1 | begin:0.75 _slices:[0 0.25 0.5 0.75] s:breaks125 speed:0.5 unit:c ]",
]
`;

exports[`runs examples > example "slow" example index 0 1`] = `
[
  "[ 0/1 → 1/1 | s:bd ]",
  "[ 1/1 → 2/1 | s:hh ]",
  "[ 2/1 → 3/1 | s:sd ]",
  "[ 3/1 → 4/1 | s:hh ]",
]
`;

exports[`runs examples > example "slowcat" example index 0 1`] = `
[
  "[ 0/1 → 1/1 | e5 ]",
  "[ 1/1 → 2/1 | b4 ]",
  "[ 2/1 → 5/2 | d5 ]",
  "[ 5/2 → 3/1 | c5 ]",
  "[ 3/1 → 4/1 | e5 ]",
]
`;

exports[`runs examples > example "someCycles" example index 0 1`] = `
[
  "[ 0/1 → 1/8 | s:hh speed:0.5 ]",
  "[ 3/8 → 1/2 | s:hh speed:0.5 ]",
  "[ 3/4 → 7/8 | s:hh speed:0.5 ]",
  "[ 1/1 → 9/8 | s:hh ]",
  "[ 11/8 → 3/2 | s:hh ]",
  "[ 7/4 → 15/8 | s:hh ]",
  "[ 2/1 → 17/8 | s:hh speed:0.5 ]",
  "[ 19/8 → 5/2 | s:hh speed:0.5 ]",
  "[ 11/4 → 23/8 | s:hh speed:0.5 ]",
  "[ 3/1 → 25/8 | s:hh speed:0.5 ]",
  "[ 27/8 → 7/2 | s:hh speed:0.5 ]",
  "[ 15/4 → 31/8 | s:hh speed:0.5 ]",
]
`;

exports[`runs examples > example "someCyclesBy" example index 0 1`] = `
[
  "[ 0/1 → 1/8 | s:hh speed:0.5 ]",
  "[ 3/8 → 1/2 | s:hh speed:0.5 ]",
  "[ 3/4 → 7/8 | s:hh speed:0.5 ]",
  "[ 1/1 → 9/8 | s:hh ]",
  "[ 11/8 → 3/2 | s:hh ]",
  "[ 7/4 → 15/8 | s:hh ]",
  "[ 2/1 → 17/8 | s:hh ]",
  "[ 19/8 → 5/2 | s:hh ]",
  "[ 11/4 → 23/8 | s:hh ]",
  "[ 3/1 → 25/8 | s:hh ]",
  "[ 27/8 → 7/2 | s:hh ]",
  "[ 15/4 → 31/8 | s:hh ]",
]
`;

exports[`runs examples > example "sometimes" example index 0 1`] = `
[
  "[ 0/1 → 1/4 | s:hh ]",
  "[ 1/4 → 1/2 | s:hh speed:0.5 ]",
  "[ 1/2 → 3/4 | s:hh speed:0.5 ]",
  "[ 3/4 → 1/1 | s:hh speed:0.5 ]",
  "[ 1/1 → 5/4 | s:hh ]",
  "[ 5/4 → 3/2 | s:hh speed:0.5 ]",
  "[ 3/2 → 7/4 | s:hh speed:0.5 ]",
  "[ 7/4 → 2/1 | s:hh ]",
  "[ 2/1 → 9/4 | s:hh ]",
  "[ 9/4 → 5/2 | s:hh ]",
  "[ 5/2 → 11/4 | s:hh speed:0.5 ]",
  "[ 11/4 → 3/1 | s:hh speed:0.5 ]",
  "[ 3/1 → 13/4 | s:hh speed:0.5 ]",
  "[ 13/4 → 7/2 | s:hh speed:0.5 ]",
  "[ 7/2 → 15/4 | s:hh ]",
  "[ 15/4 → 4/1 | s:hh ]",
]
`;

exports[`runs examples > example "sometimesBy" example index 0 1`] = `
[
  "[ 0/1 → 1/8 | s:hh ]",
  "[ 3/8 → 1/2 | s:hh speed:0.5 ]",
  "[ 3/4 → 7/8 | s:hh ]",
  "[ 1/1 → 9/8 | s:hh ]",
  "[ 11/8 → 3/2 | s:hh ]",
  "[ 7/4 → 15/8 | s:hh ]",
  "[ 2/1 → 17/8 | s:hh speed:0.5 ]",
  "[ 19/8 → 5/2 | s:hh speed:0.5 ]",
  "[ 11/4 → 23/8 | s:hh ]",
  "[ 3/1 → 25/8 | s:hh speed:0.5 ]",
  "[ 27/8 → 7/2 | s:hh ]",
  "[ 15/4 → 31/8 | s:hh speed:0.5 ]",
]
`;

exports[`runs examples > example "speed" example index 0 1`] = `
[
  "[ 0/1 → 1/1 | s:bd speed:1 ]",
  "[ 1/1 → 2/1 | s:bd speed:2 ]",
  "[ 2/1 → 3/1 | s:bd speed:4 ]",
  "[ 3/1 → 4/1 | s:bd speed:1 ]",
]
`;

exports[`runs examples > example "speed" example index 1 1`] = `
[
  "[ 0/1 → 1/3 | speed:1 s:piano clip:1 ]",
  "[ 1/3 → 1/2 | speed:1.5 s:piano clip:1 ]",
  "[ 1/2 → 2/3 | speed:1.5 s:piano clip:1 ]",
  "[ 2/3 → 5/6 | speed:2 s:piano clip:1 ]",
  "[ 5/6 → 1/1 | speed:1.1 s:piano clip:1 ]",
  "[ 1/1 → 4/3 | speed:1 s:piano clip:1 ]",
  "[ 4/3 → 3/2 | speed:1.5 s:piano clip:1 ]",
  "[ 3/2 → 5/3 | speed:1.5 s:piano clip:1 ]",
  "[ 5/3 → 11/6 | speed:2 s:piano clip:1 ]",
  "[ 11/6 → 2/1 | speed:1.1 s:piano clip:1 ]",
  "[ 2/1 → 7/3 | speed:1 s:piano clip:1 ]",
  "[ 7/3 → 5/2 | speed:1.5 s:piano clip:1 ]",
  "[ 5/2 → 8/3 | speed:1.5 s:piano clip:1 ]",
  "[ 8/3 → 17/6 | speed:2 s:piano clip:1 ]",
  "[ 17/6 → 3/1 | speed:1.1 s:piano clip:1 ]",
  "[ 3/1 → 10/3 | speed:1 s:piano clip:1 ]",
  "[ 10/3 → 7/2 | speed:1.5 s:piano clip:1 ]",
  "[ 7/2 → 11/3 | speed:1.5 s:piano clip:1 ]",
  "[ 11/3 → 23/6 | speed:2 s:piano clip:1 ]",
  "[ 23/6 → 4/1 | speed:1.1 s:piano clip:1 ]",
]
`;

exports[`runs examples > example "splice" example index 0 1`] = `
[
  "[ 0/1 → 5/26 | speed:0.65 unit:c begin:0 end:0.125 _slices:8 s:breaks165 ]",
  "[ 5/26 → 5/13 | speed:0.65 unit:c begin:0.125 end:0.25 _slices:8 s:breaks165 ]",
  "[ 5/13 → 20/39 | speed:0.9750000000000001 unit:c begin:0.25 end:0.375 _slices:8 s:breaks165 ]",
  "[ 20/39 → 25/39 | speed:0.9750000000000001 unit:c begin:0.375 end:0.5 _slices:8 s:breaks165 ]",
  "[ 25/39 → 10/13 | speed:0.9750000000000001 unit:c begin:0 end:0.125 _slices:8 s:breaks165 ]",
  "[ 10/13 → 25/26 | speed:0.65 unit:c begin:0.375 end:0.5 _slices:8 s:breaks165 ]",
  "[ (25/26 → 1/1) ⇝ 35/26 | speed:0.325 unit:c begin:0 end:0.125 _slices:8 s:breaks165 ]",
  "[ 25/26 ⇜ (1/1 → 35/26) | speed:0.325 unit:c begin:0 end:0.125 _slices:8 s:breaks165 ]",
  "[ 35/26 → 20/13 | speed:0.65 unit:c begin:0.875 end:1 _slices:8 s:breaks165 ]",
  "[ 20/13 → 45/26 | speed:0.65 unit:c begin:0 end:0.125 _slices:8 s:breaks165 ]",
  "[ 45/26 → 25/13 | speed:0.65 unit:c begin:0.125 end:0.25 _slices:8 s:breaks165 ]",
  "[ (25/13 → 2/1) ⇝ 80/39 | speed:0.9750000000000001 unit:c begin:0.25 end:0.375 _slices:8 s:breaks165 ]",
  "[ 25/13 ⇜ (2/1 → 80/39) | speed:0.9750000000000001 unit:c begin:0.25 end:0.375 _slices:8 s:breaks165 ]",
  "[ 80/39 → 85/39 | speed:0.9750000000000001 unit:c begin:0.375 end:0.5 _slices:8 s:breaks165 ]",
  "[ 85/39 → 30/13 | speed:0.9750000000000001 unit:c begin:0 end:0.125 _slices:8 s:breaks165 ]",
  "[ 30/13 → 5/2 | speed:0.65 unit:c begin:0.375 end:0.5 _slices:8 s:breaks165 ]",
  "[ 5/2 → 75/26 | speed:0.325 unit:c begin:0 end:0.125 _slices:8 s:breaks165 ]",
  "[ (75/26 → 3/1) ⇝ 40/13 | speed:0.65 unit:c begin:0.875 end:1 _slices:8 s:breaks165 ]",
  "[ 75/26 ⇜ (3/1 → 40/13) | speed:0.65 unit:c begin:0.875 end:1 _slices:8 s:breaks165 ]",
  "[ 40/13 → 85/26 | speed:0.65 unit:c begin:0 end:0.125 _slices:8 s:breaks165 ]",
  "[ 85/26 → 45/13 | speed:0.65 unit:c begin:0.125 end:0.25 _slices:8 s:breaks165 ]",
  "[ 45/13 → 140/39 | speed:0.9750000000000001 unit:c begin:0.25 end:0.375 _slices:8 s:breaks165 ]",
  "[ 140/39 → 145/39 | speed:0.9750000000000001 unit:c begin:0.375 end:0.5 _slices:8 s:breaks165 ]",
  "[ 145/39 → 50/13 | speed:0.9750000000000001 unit:c begin:0 end:0.125 _slices:8 s:breaks165 ]",
  "[ (50/13 → 4/1) ⇝ 105/26 | speed:0.65 unit:c begin:0.375 end:0.5 _slices:8 s:breaks165 ]",
]
`;

exports[`runs examples > example "square" example index 0 1`] = `
[
  "[ 0/1 → 1/2 | note:C3 ]",
  "[ 1/2 → 1/1 | note:C4 ]",
  "[ 1/1 → 3/2 | note:C3 ]",
  "[ 3/2 → 2/1 | note:C4 ]",
  "[ 2/1 → 5/2 | note:C3 ]",
  "[ 5/2 → 3/1 | note:C4 ]",
  "[ 3/1 → 7/2 | note:C3 ]",
  "[ 7/2 → 4/1 | note:C4 ]",
]
`;

exports[`runs examples > example "squeeze" example index 0 1`] = `
[
  "[ 0/1 → 1/1 | note:g ]",
  "[ 1/1 → 2/1 | note:a ]",
  "[ 2/1 → 17/8 | note:f ]",
  "[ 17/8 → 9/4 | note:g ]",
  "[ 9/4 → 19/8 | note:f ]",
  "[ 19/8 → 5/2 | note:g ]",
  "[ 5/2 → 21/8 | note:f ]",
  "[ 21/8 → 11/4 | note:g ]",
  "[ 11/4 → 23/8 | note:f ]",
  "[ 23/8 → 3/1 | note:g ]",
  "[ 3/1 → 13/4 | note:g ]",
  "[ 13/4 → 7/2 | note:a ]",
  "[ 7/2 → 15/4 | note:c ]",
  "[ 15/4 → 4/1 | note:d ]",
]
`;

exports[`runs examples > example "squiz" example index 0 1`] = `
[
  "[ 0/1 → 1/4 | squiz:2 s:bd ]",
  "[ (1/4 → 1/2) ⇝ 3/4 | squiz:4 s:bd ]",
  "[ 1/2 → 3/4 | squiz:6 s:bd ]",
  "[ 3/4 → 7/8 | squiz:8 s:bd ]",
  "[ 7/8 → 1/1 | squiz:16 s:bd ]",
  "[ 1/1 → 5/4 | squiz:2 s:bd ]",
  "[ 1/1 ⇜ (5/4 → 3/2) | squiz:4 s:bd ]",
  "[ 3/2 → 7/4 | squiz:6 s:bd ]",
  "[ 7/4 → 15/8 | squiz:8 s:bd ]",
  "[ 15/8 → 2/1 | squiz:16 s:bd ]",
  "[ 2/1 → 9/4 | squiz:2 s:bd ]",
  "[ (9/4 → 5/2) ⇝ 11/4 | squiz:4 s:bd ]",
  "[ 5/2 → 11/4 | squiz:6 s:bd ]",
  "[ 11/4 → 23/8 | squiz:8 s:bd ]",
  "[ 23/8 → 3/1 | squiz:16 s:bd ]",
  "[ 3/1 → 13/4 | squiz:2 s:bd ]",
  "[ 3/1 ⇜ (13/4 → 7/2) | squiz:4 s:bd ]",
  "[ 7/2 → 15/4 | squiz:6 s:bd ]",
  "[ 15/4 → 31/8 | squiz:8 s:bd ]",
  "[ 31/8 → 4/1 | squiz:16 s:bd ]",
]
`;

exports[`runs examples > example "stack" example index 0 1`] = `
[
  "[ 0/1 → 1/8 | note:c2 ]",
  "[ 0/1 → 1/2 | s:hh ]",
  "[ 3/8 → 1/2 | note:c2 ]",
  "[ 1/2 → 1/1 | s:hh ]",
  "[ 3/4 → 7/8 | note:c2 ]",
  "[ 1/1 → 9/8 | note:c2 ]",
  "[ 1/1 → 3/2 | s:hh ]",
  "[ 11/8 → 3/2 | note:c2 ]",
  "[ 3/2 → 2/1 | s:hh ]",
  "[ 7/4 → 15/8 | note:c2 ]",
  "[ 2/1 → 17/8 | note:c2 ]",
  "[ 2/1 → 5/2 | s:hh ]",
  "[ 19/8 → 5/2 | note:c2 ]",
  "[ 5/2 → 3/1 | s:hh ]",
  "[ 11/4 → 23/8 | note:c2 ]",
  "[ 3/1 → 25/8 | note:c2 ]",
  "[ 3/1 → 7/2 | s:hh ]",
  "[ 27/8 → 7/2 | note:c2 ]",
  "[ 7/2 → 4/1 | s:hh ]",
  "[ 15/4 → 31/8 | note:c2 ]",
]
`;

exports[`runs examples > example "stack" example index 0 2`] = `
[
  "[ 0/1 → 1/2 | note:e4 ]",
  "[ 0/1 → 1/1 | note:g3 ]",
  "[ 0/1 → 1/1 | note:b3 ]",
  "[ 1/2 → 1/1 | note:d4 ]",
  "[ 1/1 → 3/2 | note:e4 ]",
  "[ 1/1 → 2/1 | note:g3 ]",
  "[ 1/1 → 2/1 | note:b3 ]",
  "[ 3/2 → 2/1 | note:d4 ]",
  "[ 2/1 → 5/2 | note:e4 ]",
  "[ 2/1 → 3/1 | note:g3 ]",
  "[ 2/1 → 3/1 | note:b3 ]",
  "[ 5/2 → 3/1 | note:d4 ]",
  "[ 3/1 → 7/2 | note:e4 ]",
  "[ 3/1 → 4/1 | note:g3 ]",
  "[ 3/1 → 4/1 | note:b3 ]",
  "[ 7/2 → 4/1 | note:d4 ]",
]
`;

exports[`runs examples > example "striate" example index 0 1`] = `
[
  "[ 0/1 → 1/3 | s:numbers n:0 begin:0 end:0.16666666666666666 ]",
  "[ 1/3 → 2/3 | s:numbers n:1 begin:0 end:0.16666666666666666 ]",
  "[ 2/3 → 1/1 | s:numbers n:2 begin:0 end:0.16666666666666666 ]",
  "[ 1/1 → 4/3 | s:numbers n:0 begin:0.16666666666666666 end:0.3333333333333333 ]",
  "[ 4/3 → 5/3 | s:numbers n:1 begin:0.16666666666666666 end:0.3333333333333333 ]",
  "[ 5/3 → 2/1 | s:numbers n:2 begin:0.16666666666666666 end:0.3333333333333333 ]",
  "[ 2/1 → 7/3 | s:numbers n:0 begin:0.3333333333333333 end:0.5 ]",
  "[ 7/3 → 8/3 | s:numbers n:1 begin:0.3333333333333333 end:0.5 ]",
  "[ 8/3 → 3/1 | s:numbers n:2 begin:0.3333333333333333 end:0.5 ]",
  "[ 3/1 → 10/3 | s:numbers n:0 begin:0.5 end:0.6666666666666666 ]",
  "[ 10/3 → 11/3 | s:numbers n:1 begin:0.5 end:0.6666666666666666 ]",
  "[ 11/3 → 4/1 | s:numbers n:2 begin:0.5 end:0.6666666666666666 ]",
]
`;

exports[`runs examples > example "struct" example index 0 1`] = `
[
  "[ 0/1 → 1/4 | note:c3 ]",
  "[ 0/1 → 1/4 | note:eb3 ]",
  "[ 0/1 → 1/4 | note:g3 ]",
  "[ 1/2 → 3/4 | note:c3 ]",
  "[ 1/2 → 3/4 | note:eb3 ]",
  "[ 1/2 → 3/4 | note:g3 ]",
  "[ 5/4 → 3/2 | note:c3 ]",
  "[ 5/4 → 3/2 | note:eb3 ]",
  "[ 5/4 → 3/2 | note:g3 ]",
  "[ 7/4 → 2/1 | note:c3 ]",
  "[ 7/4 → 2/1 | note:eb3 ]",
  "[ 7/4 → 2/1 | note:g3 ]",
  "[ 11/4 → 3/1 | note:c3 ]",
  "[ 11/4 → 3/1 | note:eb3 ]",
  "[ 11/4 → 3/1 | note:g3 ]",
  "[ 13/4 → 7/2 | note:c3 ]",
  "[ 13/4 → 7/2 | note:eb3 ]",
  "[ 13/4 → 7/2 | note:g3 ]",
]
`;

exports[`runs examples > example "stut" example index 0 1`] = `
[
  "[ -1/3 ⇜ (0/1 → 1/6) | s:sd ]",
  "[ -1/6 ⇜ (0/1 → 1/3) | s:sd ]",
  "[ 0/1 → 1/2 | s:bd ]",
  "[ 1/6 → 2/3 | s:bd ]",
  "[ 1/3 → 5/6 | s:bd ]",
  "[ 1/2 → 1/1 | s:sd ]",
  "[ (2/3 → 1/1) ⇝ 7/6 | s:sd ]",
  "[ (5/6 → 1/1) ⇝ 4/3 | s:sd ]",
  "[ 2/3 ⇜ (1/1 → 7/6) | s:sd ]",
  "[ 5/6 ⇜ (1/1 → 4/3) | s:sd ]",
  "[ 1/1 → 3/2 | s:bd ]",
  "[ 7/6 → 5/3 | s:bd ]",
  "[ 4/3 → 11/6 | s:bd ]",
  "[ 3/2 → 2/1 | s:sd ]",
  "[ (5/3 → 2/1) ⇝ 13/6 | s:sd ]",
  "[ (11/6 → 2/1) ⇝ 7/3 | s:sd ]",
  "[ 5/3 ⇜ (2/1 → 13/6) | s:sd ]",
  "[ 11/6 ⇜ (2/1 → 7/3) | s:sd ]",
  "[ 2/1 → 5/2 | s:bd ]",
  "[ 13/6 → 8/3 | s:bd ]",
  "[ 7/3 → 17/6 | s:bd ]",
  "[ 5/2 → 3/1 | s:sd ]",
  "[ (8/3 → 3/1) ⇝ 19/6 | s:sd ]",
  "[ (17/6 → 3/1) ⇝ 10/3 | s:sd ]",
  "[ 8/3 ⇜ (3/1 → 19/6) | s:sd ]",
  "[ 17/6 ⇜ (3/1 → 10/3) | s:sd ]",
  "[ 3/1 → 7/2 | s:bd ]",
  "[ 19/6 → 11/3 | s:bd ]",
  "[ 10/3 → 23/6 | s:bd ]",
  "[ 7/2 → 4/1 | s:sd ]",
  "[ (11/3 → 4/1) ⇝ 25/6 | s:sd ]",
  "[ (23/6 → 4/1) ⇝ 13/3 | s:sd ]",
]
`;

exports[`runs examples > example "sub" example index 0 1`] = `
[
  "[ 0/1 → 1/3 | note:C4 ]",
  "[ 1/3 → 2/3 | note:Eb4 ]",
  "[ 2/3 → 1/1 | note:G4 ]",
  "[ 1/1 → 4/3 | note:Bb3 ]",
  "[ 4/3 → 5/3 | note:D4 ]",
  "[ 5/3 → 2/1 | note:F4 ]",
  "[ 2/1 → 7/3 | note:Ab3 ]",
  "[ 7/3 → 8/3 | note:C4 ]",
  "[ 8/3 → 3/1 | note:Eb4 ]",
  "[ 3/1 → 10/3 | note:G3 ]",
  "[ 10/3 → 11/3 | note:Bb3 ]",
  "[ 11/3 → 4/1 | note:D4 ]",
]
`;

exports[`runs examples > example "superimpose" example index 0 1`] = `
[
  "[ 0/1 → 1/4 | note:C3 ]",
  "[ 0/1 → 1/4 | note:Eb3 ]",
  "[ 1/4 → 1/2 | note:Eb3 ]",
  "[ 1/4 → 1/2 | note:G3 ]",
  "[ 1/2 → 3/4 | note:G3 ]",
  "[ 1/2 → 3/4 | note:Bb3 ]",
  "[ 3/4 → 1/1 | note:Bb3 ]",
  "[ 3/4 → 1/1 | note:D4 ]",
  "[ 5/4 → 3/2 | note:G3 ]",
  "[ 5/4 → 3/2 | note:Bb3 ]",
  "[ 7/4 → 2/1 | note:Eb3 ]",
  "[ 7/4 → 2/1 | note:G3 ]",
  "[ 2/1 → 9/4 | note:C3 ]",
  "[ 2/1 → 9/4 | note:Eb3 ]",
  "[ 9/4 → 5/2 | note:C3 ]",
  "[ 9/4 → 5/2 | note:Eb3 ]",
  "[ 5/2 → 11/4 | note:C3 ]",
  "[ 5/2 → 11/4 | note:Eb3 ]",
]
`;

exports[`runs examples > example "sustain" example index 0 1`] = `
[
  "[ 0/1 → 1/2 | note:c3 decay:0.2 sustain:0 ]",
  "[ 1/2 → 1/1 | note:e3 decay:0.2 sustain:0 ]",
  "[ 1/1 → 3/2 | note:c3 decay:0.2 sustain:0.1 ]",
  "[ 3/2 → 2/1 | note:e3 decay:0.2 sustain:0.1 ]",
  "[ 2/1 → 5/2 | note:c3 decay:0.2 sustain:0.4 ]",
  "[ 5/2 → 3/1 | note:e3 decay:0.2 sustain:0.4 ]",
  "[ 3/1 → 7/2 | note:c3 decay:0.2 sustain:0.6 ]",
  "[ 7/2 → 4/1 | note:e3 decay:0.2 sustain:0.6 ]",
]
`;

exports[`runs examples > example "timeCat" example index 0 1`] = `
[
  "[ 0/1 → 3/4 | note:e3 ]",
  "[ 3/4 → 1/1 | note:g3 ]",
  "[ 1/1 → 7/4 | note:e3 ]",
  "[ 7/4 → 2/1 | note:g3 ]",
  "[ 2/1 → 11/4 | note:e3 ]",
  "[ 11/4 → 3/1 | note:g3 ]",
  "[ 3/1 → 15/4 | note:e3 ]",
  "[ 15/4 → 4/1 | note:g3 ]",
]
`;

exports[`runs examples > example "transpose" example index 0 1`] = `
[
  "[ 0/1 → 1/4 | note:C2 ]",
  "[ 1/4 → 1/2 | note:C3 ]",
  "[ 1/2 → 3/4 | note:C2 ]",
  "[ 3/4 → 1/1 | note:C3 ]",
  "[ 1/1 → 5/4 | note:C2 ]",
  "[ 5/4 → 3/2 | note:C3 ]",
  "[ 3/2 → 7/4 | note:C2 ]",
  "[ 7/4 → 2/1 | note:C3 ]",
  "[ 2/1 → 9/4 | note:Bb1 ]",
  "[ 9/4 → 5/2 | note:Bb2 ]",
  "[ 5/2 → 11/4 | note:Bb1 ]",
  "[ 11/4 → 3/1 | note:Bb2 ]",
  "[ 3/1 → 13/4 | note:Bb1 ]",
  "[ 13/4 → 7/2 | note:Bb2 ]",
  "[ 7/2 → 15/4 | note:Bb1 ]",
  "[ 15/4 → 4/1 | note:Bb2 ]",
]
`;

exports[`runs examples > example "transpose" example index 1 1`] = `
[
  "[ 0/1 → 1/4 | note:C2 ]",
  "[ 1/4 → 1/2 | note:C3 ]",
  "[ 1/2 → 3/4 | note:C2 ]",
  "[ 3/4 → 1/1 | note:C3 ]",
  "[ 1/1 → 5/4 | note:C2 ]",
  "[ 5/4 → 3/2 | note:C3 ]",
  "[ 3/2 → 7/4 | note:C2 ]",
  "[ 7/4 → 2/1 | note:C3 ]",
  "[ 2/1 → 9/4 | note:Bb1 ]",
  "[ 9/4 → 5/2 | note:Bb2 ]",
  "[ 5/2 → 11/4 | note:Bb1 ]",
  "[ 11/4 → 3/1 | note:Bb2 ]",
  "[ 3/1 → 13/4 | note:Bb1 ]",
  "[ 13/4 → 7/2 | note:Bb2 ]",
  "[ 7/2 → 15/4 | note:Bb1 ]",
  "[ 15/4 → 4/1 | note:Bb2 ]",
]
`;

exports[`runs examples > example "tri" example index 0 1`] = `
[
  "[ 0/1 → 1/8 | note:C4 ]",
  "[ 1/8 → 1/4 | note:Ab3 ]",
  "[ 1/4 → 3/8 | note:F3 ]",
  "[ 3/8 → 1/2 | note:D3 ]",
  "[ 1/2 → 5/8 | note:D3 ]",
  "[ 5/8 → 3/4 | note:F3 ]",
  "[ 3/4 → 7/8 | note:Ab3 ]",
  "[ 7/8 → 1/1 | note:C4 ]",
  "[ 1/1 → 9/8 | note:C4 ]",
  "[ 9/8 → 5/4 | note:Ab3 ]",
  "[ 5/4 → 11/8 | note:F3 ]",
  "[ 11/8 → 3/2 | note:D3 ]",
  "[ 3/2 → 13/8 | note:D3 ]",
  "[ 13/8 → 7/4 | note:F3 ]",
  "[ 7/4 → 15/8 | note:Ab3 ]",
  "[ 15/8 → 2/1 | note:C4 ]",
  "[ 2/1 → 17/8 | note:C4 ]",
  "[ 17/8 → 9/4 | note:Ab3 ]",
  "[ 9/4 → 19/8 | note:F3 ]",
  "[ 19/8 → 5/2 | note:D3 ]",
  "[ 5/2 → 21/8 | note:D3 ]",
  "[ 21/8 → 11/4 | note:F3 ]",
  "[ 11/4 → 23/8 | note:Ab3 ]",
  "[ 23/8 → 3/1 | note:C4 ]",
  "[ 3/1 → 25/8 | note:C4 ]",
  "[ 25/8 → 13/4 | note:Ab3 ]",
  "[ 13/4 → 27/8 | note:F3 ]",
  "[ 27/8 → 7/2 | note:D3 ]",
  "[ 7/2 → 29/8 | note:D3 ]",
  "[ 29/8 → 15/4 | note:F3 ]",
  "[ 15/4 → 31/8 | note:Ab3 ]",
  "[ 31/8 → 4/1 | note:C4 ]",
]
`;

exports[`runs examples > example "undegradeBy" example index 0 1`] = `
[
  "[ 1/8 → 1/4 | s:hh ]",
  "[ 1/4 → 3/8 | s:hh ]",
  "[ 3/8 → 1/2 | s:hh ]",
  "[ 1/2 → 5/8 | s:hh ]",
  "[ 5/8 → 3/4 | s:hh ]",
  "[ 3/4 → 7/8 | s:hh ]",
  "[ 7/8 → 1/1 | s:hh ]",
  "[ 1/1 → 9/8 | s:hh ]",
  "[ 9/8 → 5/4 | s:hh ]",
  "[ 5/4 → 11/8 | s:hh ]",
  "[ 11/8 → 3/2 | s:hh ]",
  "[ 3/2 → 13/8 | s:hh ]",
  "[ 13/8 → 7/4 | s:hh ]",
  "[ 7/4 → 15/8 | s:hh ]",
  "[ 2/1 → 17/8 | s:hh ]",
  "[ 17/8 → 9/4 | s:hh ]",
  "[ 9/4 → 19/8 | s:hh ]",
  "[ 19/8 → 5/2 | s:hh ]",
  "[ 5/2 → 21/8 | s:hh ]",
  "[ 21/8 → 11/4 | s:hh ]",
  "[ 23/8 → 3/1 | s:hh ]",
  "[ 3/1 → 25/8 | s:hh ]",
  "[ 13/4 → 27/8 | s:hh ]",
  "[ 27/8 → 7/2 | s:hh ]",
  "[ 15/4 → 31/8 | s:hh ]",
  "[ 31/8 → 4/1 | s:hh ]",
]
`;

exports[`runs examples > example "unit" example index 0 1`] = `
[
  "[ 0/1 → 1/4 | speed:1 s:bd unit:c ]",
  "[ 1/4 → 1/2 | speed:2 s:bd unit:c ]",
  "[ 1/2 → 3/4 | speed:0.5 s:bd unit:c ]",
  "[ 3/4 → 1/1 | speed:3 s:bd unit:c ]",
  "[ 1/1 → 5/4 | speed:1 s:bd unit:c ]",
  "[ 5/4 → 3/2 | speed:2 s:bd unit:c ]",
  "[ 3/2 → 7/4 | speed:0.5 s:bd unit:c ]",
  "[ 7/4 → 2/1 | speed:3 s:bd unit:c ]",
  "[ 2/1 → 9/4 | speed:1 s:bd unit:c ]",
  "[ 9/4 → 5/2 | speed:2 s:bd unit:c ]",
  "[ 5/2 → 11/4 | speed:0.5 s:bd unit:c ]",
  "[ 11/4 → 3/1 | speed:3 s:bd unit:c ]",
  "[ 3/1 → 13/4 | speed:1 s:bd unit:c ]",
  "[ 13/4 → 7/2 | speed:2 s:bd unit:c ]",
  "[ 7/2 → 15/4 | speed:0.5 s:bd unit:c ]",
  "[ 15/4 → 4/1 | speed:3 s:bd unit:c ]",
]
`;

exports[`runs examples > example "velocity" example index 0 1`] = `
[
  "[ 0/1 → 1/8 | s:hh gain:0.4 ]",
  "[ 1/8 → 1/4 | s:hh gain:0.4 ]",
  "[ 1/4 → 3/8 | s:hh gain:1 ]",
  "[ 3/8 → 1/2 | s:hh gain:0.4 ]",
  "[ 1/2 → 5/8 | s:hh gain:0.4 ]",
  "[ 5/8 → 3/4 | s:hh gain:1 ]",
  "[ 3/4 → 7/8 | s:hh gain:0.4 ]",
  "[ 7/8 → 1/1 | s:hh gain:1 ]",
  "[ 1/1 → 9/8 | s:hh gain:0.4 ]",
  "[ 9/8 → 5/4 | s:hh gain:0.4 ]",
  "[ 5/4 → 11/8 | s:hh gain:1 ]",
  "[ 11/8 → 3/2 | s:hh gain:0.4 ]",
  "[ 3/2 → 13/8 | s:hh gain:0.4 ]",
  "[ 13/8 → 7/4 | s:hh gain:1 ]",
  "[ 7/4 → 15/8 | s:hh gain:0.4 ]",
  "[ 15/8 → 2/1 | s:hh gain:1 ]",
  "[ 2/1 → 17/8 | s:hh gain:0.4 ]",
  "[ 17/8 → 9/4 | s:hh gain:0.4 ]",
  "[ 9/4 → 19/8 | s:hh gain:1 ]",
  "[ 19/8 → 5/2 | s:hh gain:0.4 ]",
  "[ 5/2 → 21/8 | s:hh gain:0.4 ]",
  "[ 21/8 → 11/4 | s:hh gain:1 ]",
  "[ 11/4 → 23/8 | s:hh gain:0.4 ]",
  "[ 23/8 → 3/1 | s:hh gain:1 ]",
  "[ 3/1 → 25/8 | s:hh gain:0.4 ]",
  "[ 25/8 → 13/4 | s:hh gain:0.4 ]",
  "[ 13/4 → 27/8 | s:hh gain:1 ]",
  "[ 27/8 → 7/2 | s:hh gain:0.4 ]",
  "[ 7/2 → 29/8 | s:hh gain:0.4 ]",
  "[ 29/8 → 15/4 | s:hh gain:1 ]",
  "[ 15/4 → 31/8 | s:hh gain:0.4 ]",
  "[ 31/8 → 4/1 | s:hh gain:1 ]",
]
`;

exports[`runs examples > example "vib" example index 0 1`] = `
[
  "[ 0/1 → 1/1 | note:a vib:0.5 ]",
  "[ 1/1 → 2/1 | note:a vib:1 ]",
  "[ 2/1 → 3/1 | note:a vib:2 ]",
  "[ 3/1 → 4/1 | note:a vib:4 ]",
]
`;

exports[`runs examples > example "vib" example index 1 1`] = `
[
  "[ 0/1 → 1/1 | note:a vib:0.5 vibmod:12 ]",
  "[ 1/1 → 2/1 | note:a vib:1 vibmod:12 ]",
  "[ 2/1 → 3/1 | note:a vib:2 vibmod:12 ]",
  "[ 3/1 → 4/1 | note:a vib:4 vibmod:12 ]",
]
`;

exports[`runs examples > example "vibmod" example index 0 1`] = `
[
  "[ 0/1 → 1/1 | note:a vib:4 vibmod:0.25 ]",
  "[ 1/1 → 2/1 | note:a vib:4 vibmod:0.5 ]",
  "[ 2/1 → 3/1 | note:a vib:4 vibmod:1 ]",
  "[ 3/1 → 4/1 | note:a vib:4 vibmod:2 ]",
]
`;

exports[`runs examples > example "vibmod" example index 1 1`] = `
[
  "[ 0/1 → 1/1 | note:a vibmod:0.25 vib:8 ]",
  "[ 1/1 → 2/1 | note:a vibmod:0.5 vib:8 ]",
  "[ 2/1 → 3/1 | note:a vibmod:1 vib:8 ]",
  "[ 3/1 → 4/1 | note:a vibmod:2 vib:8 ]",
]
`;

exports[`runs examples > example "voicing" example index 0 1`] = `
[
  "[ 0/1 → 1/1 | note:E4 ]",
  "[ 0/1 → 1/1 | note:G4 ]",
  "[ 0/1 → 1/1 | note:C5 ]",
  "[ 1/1 → 2/1 | note:E4 ]",
  "[ 1/1 → 2/1 | note:A4 ]",
  "[ 1/1 → 2/1 | note:C5 ]",
  "[ 2/1 → 3/1 | note:F4 ]",
  "[ 2/1 → 3/1 | note:A4 ]",
  "[ 2/1 → 3/1 | note:C5 ]",
  "[ 3/1 → 4/1 | note:D4 ]",
  "[ 3/1 → 4/1 | note:G4 ]",
  "[ 3/1 → 4/1 | note:B4 ]",
]
`;

exports[`runs examples > example "voicing" example index 1 1`] = `
[
  "[ 0/1 → 1/8 | note:64 ]",
  "[ 1/8 → 1/4 | note:67 ]",
  "[ 1/4 → 3/8 | note:72 ]",
  "[ 3/8 → 1/2 | note:76 ]",
  "[ 1/2 → 5/8 | note:79 ]",
  "[ 5/8 → 3/4 | note:84 ]",
  "[ 3/4 → 7/8 | note:88 ]",
  "[ 7/8 → 1/1 | note:91 ]",
  "[ 1/1 → 9/8 | note:64 ]",
  "[ 9/8 → 5/4 | note:69 ]",
  "[ 5/4 → 11/8 | note:72 ]",
  "[ 11/8 → 3/2 | note:76 ]",
  "[ 3/2 → 13/8 | note:81 ]",
  "[ 13/8 → 7/4 | note:84 ]",
  "[ 7/4 → 15/8 | note:88 ]",
  "[ 15/8 → 2/1 | note:93 ]",
  "[ 2/1 → 17/8 | note:65 ]",
  "[ 17/8 → 9/4 | note:69 ]",
  "[ 9/4 → 19/8 | note:72 ]",
  "[ 19/8 → 5/2 | note:77 ]",
  "[ 5/2 → 21/8 | note:81 ]",
  "[ 21/8 → 11/4 | note:84 ]",
  "[ 11/4 → 23/8 | note:89 ]",
  "[ 23/8 → 3/1 | note:93 ]",
  "[ 3/1 → 25/8 | note:62 ]",
  "[ 25/8 → 13/4 | note:67 ]",
  "[ 13/4 → 27/8 | note:71 ]",
  "[ 27/8 → 7/2 | note:74 ]",
  "[ 7/2 → 29/8 | note:79 ]",
  "[ 29/8 → 15/4 | note:83 ]",
  "[ 15/4 → 31/8 | note:86 ]",
  "[ 31/8 → 4/1 | note:91 ]",
]
`;

exports[`runs examples > example "voicings" example index 0 1`] = `
[
  "[ 0/1 → 1/1 | note:B3 ]",
  "[ 0/1 → 1/1 | note:D4 ]",
  "[ 0/1 → 1/1 | note:E4 ]",
  "[ 0/1 → 1/1 | note:G4 ]",
  "[ 0/1 → 1/1 | note:C3 ]",
  "[ 1/1 → 2/1 | note:G3 ]",
  "[ 1/1 → 2/1 | note:B3 ]",
  "[ 1/1 → 2/1 | note:C#4 ]",
  "[ 1/1 → 2/1 | note:F#4 ]",
  "[ 1/1 → 2/1 | note:A2 ]",
  "[ 2/1 → 3/1 | note:F3 ]",
  "[ 2/1 → 3/1 | note:A3 ]",
  "[ 2/1 → 3/1 | note:C4 ]",
  "[ 2/1 → 3/1 | note:E4 ]",
  "[ 2/1 → 3/1 | note:D3 ]",
  "[ 3/1 → 4/1 | note:F3 ]",
  "[ 3/1 → 4/1 | note:A3 ]",
  "[ 3/1 → 4/1 | note:B3 ]",
  "[ 3/1 → 4/1 | note:E4 ]",
  "[ 3/1 → 4/1 | note:G2 ]",
]
`;

exports[`runs examples > example "vowel" example index 0 1`] = `
[
  "[ 0/1 → 1/2 | note:c2 s:sawtooth vowel:a ]",
  "[ 1/2 → 1/1 | note:eb2 s:sawtooth vowel:a ]",
  "[ 1/1 → 3/2 | note:c2 s:sawtooth vowel:e ]",
  "[ 3/2 → 2/1 | note:g2 s:sawtooth vowel:e ]",
  "[ 2/1 → 5/2 | note:c2 s:sawtooth vowel:i ]",
  "[ 5/2 → 3/1 | note:eb2 s:sawtooth vowel:i ]",
  "[ 3/1 → 7/2 | note:c2 s:sawtooth vowel:o ]",
  "[ 7/2 → 4/1 | note:g1 s:sawtooth vowel:o ]",
]
`;

exports[`runs examples > example "when" example index 0 1`] = `
[
  "[ 0/1 → 1/3 | note:c3 ]",
  "[ 1/3 → 2/3 | note:eb3 ]",
  "[ 2/3 → 1/1 | note:g3 ]",
  "[ 1/1 → 4/3 | note:c3 ]",
  "[ 4/3 → 5/3 | note:eb3 ]",
  "[ 5/3 → 2/1 | note:g3 ]",
  "[ 2/1 → 7/3 | note:43 ]",
  "[ 7/3 → 8/3 | note:46 ]",
  "[ 8/3 → 3/1 | note:50 ]",
  "[ 3/1 → 10/3 | note:43 ]",
  "[ 10/3 → 11/3 | note:46 ]",
  "[ 11/3 → 4/1 | note:50 ]",
]
`;

exports[`runs examples > example "withValue" example index 0 1`] = `
[
  "[ 0/1 → 1/3 | 10 ]",
  "[ 1/3 → 2/3 | 11 ]",
  "[ 2/3 → 1/1 | 12 ]",
  "[ 1/1 → 4/3 | 10 ]",
  "[ 4/3 → 5/3 | 11 ]",
  "[ 5/3 → 2/1 | 12 ]",
  "[ 2/1 → 7/3 | 10 ]",
  "[ 7/3 → 8/3 | 11 ]",
  "[ 8/3 → 3/1 | 12 ]",
  "[ 3/1 → 10/3 | 10 ]",
  "[ 10/3 → 11/3 | 11 ]",
  "[ 11/3 → 4/1 | 12 ]",
]
`;

exports[`runs examples > example "xfade" example index 0 1`] = `
[
  "[ 0/1 → 1/8 | s:hh gain:0 ]",
  "[ 0/1 → 1/2 | s:bd gain:1 ]",
  "[ 1/8 → 1/4 | s:hh gain:0 ]",
  "[ 1/4 → 3/8 | s:hh gain:0 ]",
  "[ 3/8 → 1/2 | s:hh gain:0 ]",
  "[ 1/2 → 5/8 | s:hh gain:0 ]",
  "[ 1/2 → 1/1 | s:bd gain:1 ]",
  "[ 5/8 → 3/4 | s:hh gain:0 ]",
  "[ 3/4 → 7/8 | s:hh gain:0 ]",
  "[ 7/8 → 1/1 | s:hh gain:0 ]",
  "[ 1/1 → 9/8 | s:hh gain:0.5 ]",
  "[ 1/1 → 3/2 | s:bd gain:1 ]",
  "[ 9/8 → 5/4 | s:hh gain:0.5 ]",
  "[ 5/4 → 11/8 | s:hh gain:0.5 ]",
  "[ 11/8 → 3/2 | s:hh gain:0.5 ]",
  "[ 3/2 → 13/8 | s:hh gain:0.5 ]",
  "[ 3/2 → 2/1 | s:bd gain:1 ]",
  "[ 13/8 → 7/4 | s:hh gain:0.5 ]",
  "[ 7/4 → 15/8 | s:hh gain:0.5 ]",
  "[ 15/8 → 2/1 | s:hh gain:0.5 ]",
  "[ 2/1 → 17/8 | s:hh gain:1 ]",
  "[ 2/1 → 5/2 | s:bd gain:1 ]",
  "[ 17/8 → 9/4 | s:hh gain:1 ]",
  "[ 9/4 → 19/8 | s:hh gain:1 ]",
  "[ 19/8 → 5/2 | s:hh gain:1 ]",
  "[ 5/2 → 21/8 | s:hh gain:1 ]",
  "[ 5/2 → 3/1 | s:bd gain:1 ]",
  "[ 21/8 → 11/4 | s:hh gain:1 ]",
  "[ 11/4 → 23/8 | s:hh gain:1 ]",
  "[ 23/8 → 3/1 | s:hh gain:1 ]",
  "[ 3/1 → 25/8 | s:hh gain:1 ]",
  "[ 3/1 → 7/2 | s:bd gain:0.5 ]",
  "[ 25/8 → 13/4 | s:hh gain:1 ]",
  "[ 13/4 → 27/8 | s:hh gain:1 ]",
  "[ 27/8 → 7/2 | s:hh gain:1 ]",
  "[ 7/2 → 29/8 | s:hh gain:1 ]",
  "[ 7/2 → 4/1 | s:bd gain:0.5 ]",
  "[ 29/8 → 15/4 | s:hh gain:1 ]",
  "[ 15/4 → 31/8 | s:hh gain:1 ]",
  "[ 31/8 → 4/1 | s:hh gain:1 ]",
]
`;

exports[`runs examples > example "zoom" example index 0 1`] = `
[
  "[ 0/1 → 1/6 | s:hh ]",
  "[ 1/6 → 1/3 | s:hh ]",
  "[ 1/3 → 1/2 | s:hh ]",
  "[ 1/2 → 5/8 | s:sd ]",
  "[ 5/8 → 3/4 | s:bd ]",
  "[ 3/4 → 7/8 | s:sd ]",
  "[ 7/8 → 1/1 | s:bd ]",
  "[ 1/1 → 7/6 | s:hh ]",
  "[ 7/6 → 4/3 | s:hh ]",
  "[ 4/3 → 3/2 | s:hh ]",
  "[ 3/2 → 13/8 | s:sd ]",
  "[ 13/8 → 7/4 | s:bd ]",
  "[ 7/4 → 15/8 | s:sd ]",
  "[ 15/8 → 2/1 | s:bd ]",
  "[ 2/1 → 13/6 | s:hh ]",
  "[ 13/6 → 7/3 | s:hh ]",
  "[ 7/3 → 5/2 | s:hh ]",
  "[ 5/2 → 21/8 | s:sd ]",
  "[ 21/8 → 11/4 | s:bd ]",
  "[ 11/4 → 23/8 | s:sd ]",
  "[ 23/8 → 3/1 | s:bd ]",
  "[ 3/1 → 19/6 | s:hh ]",
  "[ 19/6 → 10/3 | s:hh ]",
  "[ 10/3 → 7/2 | s:hh ]",
  "[ 7/2 → 29/8 | s:sd ]",
  "[ 29/8 → 15/4 | s:bd ]",
  "[ 15/4 → 31/8 | s:sd ]",
  "[ 31/8 → 4/1 | s:bd ]",
]
`;<|MERGE_RESOLUTION|>--- conflicted
+++ resolved
@@ -3319,7 +3319,6 @@
 ]
 `;
 
-<<<<<<< HEAD
 exports[`runs examples > example "phaser" example index 0 1`] = `
 [
   "[ 0/1 → 1/8 | note:D3 s:sawtooth release:0.5 phaser:1 ]",
@@ -3465,7 +3464,9 @@
   "[ 29/8 → 15/4 | note:D4 s:sawtooth release:0.5 phaser:2 phasersweep:800 ]",
   "[ 15/4 → 31/8 | note:E4 s:sawtooth release:0.5 phaser:2 phasersweep:800 ]",
   "[ 31/8 → 4/1 | note:F#4 s:sawtooth release:0.5 phaser:2 phasersweep:800 ]",
-=======
+]
+`;
+
 exports[`runs examples > example "pianoroll" example index 0 1`] = `
 [
   "[ 0/1 → 1/8 | note:C2 s:piano clip:1 ]",
@@ -3496,7 +3497,6 @@
   "[ (29/8 → 11/3) ⇝ 15/4 | note:A2 s:piano clip:1 ]",
   "[ 29/8 ⇜ (11/3 → 15/4) | note:G2 s:piano clip:1 ]",
   "[ 15/4 → 31/8 | note:G2 s:piano clip:1 ]",
->>>>>>> d25851ac
 ]
 `;
 
