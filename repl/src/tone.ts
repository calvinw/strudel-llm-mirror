import { Pattern as _Pattern } from '../../strudel.mjs';
import {
  AutoFilter,
  Destination,
  Filter,
  Gain,
  isNote,
  Synth,
  PolySynth,
  MembraneSynth,
  MetalSynth,
  MonoSynth,
  AMSynth,
  DuoSynth,
  FMSynth,
  NoiseSynth,
  PluckSynth,
  Sampler,
  getDestination,
<<<<<<< HEAD
=======
  Players,
>>>>>>> 1d4129e8
} from 'tone';
import { Piano } from '@tonejs/piano';
import { getPlayableNoteValue } from '../../util.mjs';

// what about
// https://www.charlie-roberts.com/gibberish/playground/

const Pattern = _Pattern as any;

// with this function, you can play the pattern with any tone synth
Pattern.prototype.tone = function (instrument) {
  // instrument.toDestination();
  return this._withEvent((event) => {
    const onTrigger = (time, event) => {
<<<<<<< HEAD
      const note = getPlayableNoteValue(event);
      // TODO: test if all tonejs instruments can handle freqs
      if (instrument.constructor.name === 'PluckSynth') {
        instrument.triggerAttack(note, time);
      } else if (instrument.constructor.name === 'NoiseSynth') {
        instrument.triggerAttackRelease(event.duration, time); // noise has no value
      } else if (instrument.constructor.name === 'Piano') {
        instrument.keyDown({ note, time, velocity: 0.5 });
        instrument.keyUp({ note, time: time + event.duration });
      } else {
        instrument.triggerAttackRelease(event.value, event.duration, time);
=======
      let note = event.value;
      let velocity = event.context?.velocity ?? 0.75;
      switch (instrument.constructor.name) {
        case 'PluckSynth':
          // note = getPlayableNoteValue(event);
          // velocity?
          instrument.triggerAttack(note, time);
          break;
        case 'NoiseSynth':
          instrument.triggerAttackRelease(event.duration, time); // noise has no value
          break;
        case 'Piano':
          // note = getPlayableNoteValue(event);
          instrument.keyDown({ note, time, velocity: 0.5 });
          instrument.keyUp({ note, time: time + event.duration, velocity });
          break;
        case 'Sampler':
          // note = getPlayableNoteValue(event);
          instrument.triggerAttackRelease(note, event.duration, time, velocity);
          break;
        case 'Players':
          if (!instrument.has(event.value)) {
            throw new Error(`name "${event.value}" not defined for players`);
          }
          const player = instrument.player(event.value);
          // velocity ?
          player.start(time);
          player.stop(time + event.duration);
          break;
        default:
          // note = getPlayableNoteValue(event);
          instrument.triggerAttackRelease(note, event.duration, time, velocity);
>>>>>>> 1d4129e8
      }
    };
    return event.setContext({ ...event.context, instrument, onTrigger });
  });
};

Pattern.prototype.define('tone', (type, pat) => pat.tone(type), { composable: true, patternified: false });

// synth helpers
export const amsynth = (options) => new AMSynth(options);
export const duosynth = (options) => new DuoSynth(options);
export const fmsynth = (options) => new FMSynth(options);
export const membrane = (options) => new MembraneSynth(options);
export const metal = (options) => new MetalSynth(options);
export const monosynth = (options) => new MonoSynth(options);
export const noise = (options) => new NoiseSynth(options);
export const pluck = (options) => new PluckSynth(options);
export const polysynth = (options) => new PolySynth(options);
export const sampler = (options, baseUrl) =>
  new Promise((resolve) => {
    const s = new Sampler(options, () => resolve(s), baseUrl);
  });
export const players = (options, baseUrl = '') => {
  options = !baseUrl
    ? options
    : Object.fromEntries(Object.entries(options).map(([key, value]: any) => [key, baseUrl + value]));
  return new Promise((resolve) => {
    const s = new Players(options, () => resolve(s));
  });
};
export const synth = (options) => new Synth(options);
export const piano = async (options = { velocities: 1 }) => {
  const p = new Piano(options);
  await p.load();
  return p;
};

// effect helpers
export const vol = (v) => new Gain(v);
export const lowpass = (v) => new Filter(v, 'lowpass');
export const highpass = (v) => new Filter(v, 'highpass');
export const adsr = (a, d = 0.1, s = 0.4, r = 0.01) => ({ envelope: { attack: a, decay: d, sustain: s, release: r } });
export const osc = (type) => ({ oscillator: { type } });
export const out = () => getDestination();

/*

You are entering experimental zone

*/

// the following code is an attempt to minimize tonejs code.. it is still an experiment

const chainable = function (instr) {
  const _chain = instr.chain.bind(instr);
  let chained: any = [];
  instr.chain = (...args) => {
    chained = chained.concat(args);
    instr.disconnect(); // disconnect from destination / previous chain
    return _chain(...chained, getDestination());
  };
  // shortcuts: chaining multiple won't work forn now.. like filter(1000).gain(0.5). use chain + native Tone calls instead
  instr.filter = (freq = 1000, type: BiquadFilterType = 'lowpass') =>
    instr.chain(
      new Filter(freq, type) // .Q.setValueAtTime(q, time);
    );
  instr.gain = (gain: number = 0.9) => instr.chain(new Gain(gain));
  return instr;
};

// helpers
export const poly = (type) => {
  const s: any = new PolySynth(Synth, { oscillator: { type } }).toDestination();
  return chainable(s);
};

Pattern.prototype._poly = function (type: any = 'triangle') {
  const instrumentConfig: any = {
    oscillator: { type },
    envelope: { attack: 0.01, decay: 0.01, sustain: 0.6, release: 0.01 },
  };
  if (!this.instrument) {
    // create only once to keep the js heap happy
    // this.instrument = new PolySynth(Synth, instrumentConfig).toDestination();
    this.instrument = poly(type);
  }
  return this._withEvent((event: any) => {
    const onTrigger = (time, event) => {
      this.instrument.set(instrumentConfig);
      this.instrument.triggerAttackRelease(event.value, event.duration, time);
    };
    return event.setContext({ ...event.context, instrumentConfig, onTrigger });
  });
};

Pattern.prototype.define('poly', (type, pat) => pat.poly(type), { composable: true, patternified: true });

/*

You are entering danger zone

*/

// everything below is nice in theory, but not healthy for the JS heap, as nodes get recreated on every call

const getTrigger = (getChain: any, value: any) => (time: number, event: any) => {
  const chain = getChain(); // make sure this returns a node that is connected toDestination // time
  if (!isNote(value)) {
    throw new Error('not a note: ' + value);
  }
  chain.triggerAttackRelease(value, event.duration, time);
  setTimeout(() => {
    // setTimeout is a little bit better compared to Transport.scheduleOnce
    chain.dispose(); // mark for garbage collection
  }, event.duration * 2000);
};

Pattern.prototype._synth = function (type: any = 'triangle') {
  return this._withEvent((event: any) => {
    const instrumentConfig: any = {
      oscillator: { type },
      envelope: { attack: 0.01, decay: 0.01, sustain: 0.6, release: 0.01 },
    };
    const getInstrument = () => {
      const instrument = new Synth();
      instrument.set(instrumentConfig);
      return instrument;
    };
    const onTrigger = getTrigger(() => getInstrument().toDestination(), event.value);
    return event.setContext({ ...event.context, getInstrument, instrumentConfig, onTrigger });
  });
};

Pattern.prototype.adsr = function (attack = 0.01, decay = 0.01, sustain = 0.6, release = 0.01) {
  return this._withEvent((event: any) => {
    if (!event.context.getInstrument) {
      throw new Error('cannot chain adsr: need instrument first (like synth)');
    }
    const instrumentConfig = { ...event.context.instrumentConfig, envelope: { attack, decay, sustain, release } };
    const getInstrument = () => {
      const instrument = event.context.getInstrument();
      instrument.set(instrumentConfig);
      return instrument;
    };
    const onTrigger = getTrigger(() => getInstrument().toDestination(), event.value);
    return event.setContext({ ...event.context, getInstrument, instrumentConfig, onTrigger });
  });
};

Pattern.prototype.chain = function (...effectGetters: any) {
  return this._withEvent((event: any) => {
    if (!event.context?.getInstrument) {
      throw new Error('cannot chain: need instrument first (like synth)');
    }
    const chain = (event.context.chain || []).concat(effectGetters);
    const getChain = () => {
      const effects = chain.map((getEffect: any) => getEffect());
      return event.context.getInstrument().chain(...effects, getDestination());
    };
    const onTrigger = getTrigger(getChain, event.value);
    return event.setContext({ ...event.context, getChain, onTrigger, chain });
  });
};

export const autofilter =
  (freq = 1) =>
  () =>
    new AutoFilter(freq).start();

export const filter =
  (freq = 1, q = 1, type: BiquadFilterType = 'lowpass') =>
  () =>
    new Filter(freq, type); // .Q.setValueAtTime(q, time);

export const gain =
  (gain: number = 0.9) =>
  () =>
    new Gain(gain);

Pattern.prototype._gain = function (g: number) {
  return this.chain(gain(g));
};
Pattern.prototype._filter = function (freq: number, q: number, type: BiquadFilterType = 'lowpass') {
  return this.chain(filter(freq, q, type));
};
Pattern.prototype._autofilter = function (g: number) {
  return this.chain(autofilter(g));
};

Pattern.prototype.define('synth', (type, pat) => pat.synth(type), { composable: true, patternified: true });
Pattern.prototype.define('gain', (gain, pat) => pat.synth(gain), { composable: true, patternified: true });
Pattern.prototype.define('filter', (cutoff, pat) => pat.filter(cutoff), { composable: true, patternified: true });
Pattern.prototype.define('autofilter', (cutoff, pat) => pat.filter(cutoff), { composable: true, patternified: true });<|MERGE_RESOLUTION|>--- conflicted
+++ resolved
@@ -17,10 +17,7 @@
   PluckSynth,
   Sampler,
   getDestination,
-<<<<<<< HEAD
-=======
   Players,
->>>>>>> 1d4129e8
 } from 'tone';
 import { Piano } from '@tonejs/piano';
 import { getPlayableNoteValue } from '../../util.mjs';
@@ -35,37 +32,23 @@
   // instrument.toDestination();
   return this._withEvent((event) => {
     const onTrigger = (time, event) => {
-<<<<<<< HEAD
-      const note = getPlayableNoteValue(event);
-      // TODO: test if all tonejs instruments can handle freqs
-      if (instrument.constructor.name === 'PluckSynth') {
-        instrument.triggerAttack(note, time);
-      } else if (instrument.constructor.name === 'NoiseSynth') {
-        instrument.triggerAttackRelease(event.duration, time); // noise has no value
-      } else if (instrument.constructor.name === 'Piano') {
-        instrument.keyDown({ note, time, velocity: 0.5 });
-        instrument.keyUp({ note, time: time + event.duration });
-      } else {
-        instrument.triggerAttackRelease(event.value, event.duration, time);
-=======
-      let note = event.value;
+      let note;
       let velocity = event.context?.velocity ?? 0.75;
       switch (instrument.constructor.name) {
         case 'PluckSynth':
-          // note = getPlayableNoteValue(event);
-          // velocity?
+          note = getPlayableNoteValue(event);
           instrument.triggerAttack(note, time);
           break;
         case 'NoiseSynth':
           instrument.triggerAttackRelease(event.duration, time); // noise has no value
           break;
         case 'Piano':
-          // note = getPlayableNoteValue(event);
+          note = getPlayableNoteValue(event);
           instrument.keyDown({ note, time, velocity: 0.5 });
           instrument.keyUp({ note, time: time + event.duration, velocity });
           break;
         case 'Sampler':
-          // note = getPlayableNoteValue(event);
+          note = getPlayableNoteValue(event);
           instrument.triggerAttackRelease(note, event.duration, time, velocity);
           break;
         case 'Players':
@@ -78,9 +61,8 @@
           player.stop(time + event.duration);
           break;
         default:
-          // note = getPlayableNoteValue(event);
+          note = getPlayableNoteValue(event);
           instrument.triggerAttackRelease(note, event.duration, time, velocity);
->>>>>>> 1d4129e8
       }
     };
     return event.setContext({ ...event.context, instrument, onTrigger });
