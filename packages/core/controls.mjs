--- conflicted
+++ resolved
@@ -561,11 +561,7 @@
  * stack( n(run(8)).scale("c:minor").s("sawtooth").delay(.7).orbit(2), s("bd:4!4").beat("0,4,8,11,14",16).duckorbit(2).duckattack(0.2).duckdepth(1))
  *
  */
-<<<<<<< HEAD
-export const { duck } = registerControl(['duckorbit', 'duckattack', 'duckdepth'], 'duck');
-=======
 export const { duck } = registerControl('duckorbit', 'duck');
->>>>>>> 51f0bab1
 
 /**
  *  the amount of ducking applied to target orbit
