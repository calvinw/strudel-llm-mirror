--- conflicted
+++ resolved
@@ -445,7 +445,6 @@
 export const { coarse } = registerControl('coarse');
 
 /**
-<<<<<<< HEAD
  * modulate the amplitude of a sound with a continuous waveform
  *
  * @name am
@@ -499,7 +498,7 @@
  *
  */
 export const { amshape } = registerControl('amshape');
-=======
+/**
  * filter overdrive for supported filter types
  *
  * @name drive
@@ -536,7 +535,6 @@
  */
 export const { byteBeatStartTime, bbst } = registerControl('byteBeatStartTime', 'bbst');
 
->>>>>>> 46fe6d3c
 /**
  * Allows you to set the output channels on the interface
  *
