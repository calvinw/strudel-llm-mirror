/*
superdough.mjs - <short description TODO>
Copyright (C) 2022 Strudel contributors - see <https://codeberg.org/uzu/strudel/src/branch/main/packages/superdough/superdough.mjs>
This program is free software: you can redistribute it and/or modify it under the terms of the GNU Affero General Public License as published by the Free Software Foundation, either version 3 of the License, or (at your option) any later version. This program is distributed in the hope that it will be useful, but WITHOUT ANY WARRANTY; without even the implied warranty of MERCHANTABILITY or FITNESS FOR A PARTICULAR PURPOSE.  See the GNU Affero General Public License for more details. You should have received a copy of the GNU Affero General Public License along with this program.  If not, see <https://www.gnu.org/licenses/>.
*/

import './feedbackdelay.mjs';
import './reverb.mjs';
import './vowel.mjs';
import { clamp, nanFallback, _mod } from './util.mjs';
import workletsUrl from './worklets.mjs?audioworklet';
import { createFilter, gainNode, getCompressor, getWorklet } from './helpers.mjs';
import { map } from 'nanostores';
import { logger } from './logger.mjs';
import { loadBuffer } from './sampler.mjs';

export const DEFAULT_MAX_POLYPHONY = 128;
const DEFAULT_AUDIO_DEVICE_NAME = 'System Standard';

let maxPolyphony = DEFAULT_MAX_POLYPHONY;

export function setMaxPolyphony(polyphony) {
  maxPolyphony = parseInt(polyphony) ?? DEFAULT_MAX_POLYPHONY;
}

let multiChannelOrbits = false;
export function setMultiChannelOrbits(bool) {
  multiChannelOrbits = bool == true;
}

export const soundMap = map();

export function registerSound(key, onTrigger, data = {}) {
  key = key.toLowerCase().replace(/\s+/g, '_');
  soundMap.setKey(key, { onTrigger, data });
}

let gainCurveFunc = (val) => val;

export function applyGainCurve(val) {
  return gainCurveFunc(val);
}

export function setGainCurve(newGainCurveFunc) {
  gainCurveFunc = newGainCurveFunc;
}

function aliasBankMap(aliasMap) {
  // Make all bank keys lower case for case insensitivity
  for (const key in aliasMap) {
    aliasMap[key.toLowerCase()] = aliasMap[key];
  }

  // Look through every sound...
  const soundDictionary = soundMap.get();
  for (const key in soundDictionary) {
    // Check if the sound is part of a bank...
    const [bank, suffix] = key.split('_');
    if (!suffix) continue;

    // Check if the bank is aliased...
    const aliasValue = aliasMap[bank];
    if (aliasValue) {
      if (typeof aliasValue === 'string') {
        // Alias a single alias
        soundDictionary[`${aliasValue}_${suffix}`.toLowerCase()] = soundDictionary[key];
      } else if (Array.isArray(aliasValue)) {
        // Alias multiple aliases
        for (const alias of aliasValue) {
          soundDictionary[`${alias}_${suffix}`.toLowerCase()] = soundDictionary[key];
        }
      }
    }
  }

  // Update the sound map!
  // We need to destructure here to trigger the update
  soundMap.set({ ...soundDictionary });
}

async function aliasBankPath(path) {
  const response = await fetch(path);
  const aliasMap = await response.json();
  aliasBankMap(aliasMap);
}

/**
 * Register an alias for a bank of sounds.
 * Optionally accepts a single argument map of bank aliases.
 * Optionally accepts a single argument string of a path to a JSON file containing bank aliases.
 * @param {string} bank - The bank to alias
 * @param {string} alias - The alias to use for the bank
 */
export async function aliasBank(...args) {
  switch (args.length) {
    case 1:
      if (typeof args[0] === 'string') {
        return aliasBankPath(args[0]);
      } else {
        return aliasBankMap(args[0]);
      }
    case 2:
      return aliasBankMap({ [args[0]]: args[1] });
    default:
      throw new Error('aliasMap expects 1 or 2 arguments, received ' + args.length);
  }
}

export function getSound(s) {
  if (typeof s !== 'string') {
    console.warn(`getSound: expected string got "${s}". fall back to triangle`);
    return soundMap.get().triangle; // is this good?
  }
  return soundMap.get()[s.toLowerCase()];
}

export const getAudioDevices = async () => {
  await navigator.mediaDevices.getUserMedia({ audio: true });
  let mediaDevices = await navigator.mediaDevices.enumerateDevices();
  mediaDevices = mediaDevices.filter((device) => device.kind === 'audiooutput' && device.deviceId !== 'default');
  const devicesMap = new Map();
  devicesMap.set(DEFAULT_AUDIO_DEVICE_NAME, '');
  mediaDevices.forEach((device) => {
    devicesMap.set(device.label, device.deviceId);
  });
  return devicesMap;
};

const defaultDefaultValues = {
  s: 'triangle',
  gain: 0.8,
  postgain: 1,
  density: '.03',
  ftype: '12db',
  fanchor: 0,
  resonance: 0.183,
  hresonance: 0.183,
  bandq: 0.183,
  channels: [1, 2],
  phaserdepth: 0.75,
  shapevol: 1,
  distortvol: 1,
  delay: 0,
  byteBeatExpression: '0',
  delayfeedback: 0.5,
  delaytime: 0.25,
  orbit: 1,
  i: 1,
  velocity: 1,
  fft: 8,
};

let defaultControls = new Map(Object.entries(defaultDefaultValues));

export function setDefaultValue(key, value) {
  defaultControls.set(key, value);
}
export function getDefaultValue(key) {
  return defaultControls.get(key);
}
export function setDefaultValues(defaultsobj) {
  Object.keys(defaultsobj).forEach((key) => {
    setDefaultValue(key, defaultsobj[key]);
  });
}
export function resetDefaultValues() {
  defaultControls = new Map(Object.entries(defaultDefaultValues));
}
export function setVersionDefaults(version) {
  resetDefaultValues();
  if (version === '1.0') {
    setDefaultValue('fanchor', 0.5);
  }
}

export const resetLoadedSounds = () => soundMap.set({});

let audioContext;

export const setDefaultAudioContext = () => {
  audioContext = new AudioContext();
  return audioContext;
};

export const getAudioContext = () => {
  if (!audioContext) {
    return setDefaultAudioContext();
  }

  return audioContext;
};

export function getAudioContextCurrentTime() {
  return getAudioContext().currentTime;
}
function applyResonanceCurve(res) {
  return Math.min(30.03, Math.pow(res * 5.48, 2));
}

let workletsLoading;
function loadWorklets() {
  if (!workletsLoading) {
    const audioCtx = getAudioContext();
    workletsLoading = audioCtx.audioWorklet.addModule(workletsUrl);
  }

  return workletsLoading;
}

// this function should be called on first user interaction (to avoid console warning)
export async function initAudio(options = {}) {
  const {
    disableWorklets = false,
    maxPolyphony,
    audioDeviceName = DEFAULT_AUDIO_DEVICE_NAME,
    multiChannelOrbits = false,
  } = options;

  setMaxPolyphony(maxPolyphony);
  setMultiChannelOrbits(multiChannelOrbits);
  if (typeof window === 'undefined') {
    return;
  }

  const audioCtx = getAudioContext();

  if (audioDeviceName != null && audioDeviceName != DEFAULT_AUDIO_DEVICE_NAME) {
    try {
      const devices = await getAudioDevices();
      const id = devices.get(audioDeviceName);
      const isValidID = (id ?? '').length > 0;
      if (audioCtx.sinkId !== id && isValidID) {
        await audioCtx.setSinkId(id);
      }
      logger(
        `[superdough] Audio Device set to ${audioDeviceName}, it might take a few seconds before audio plays on all output channels`,
      );
    } catch {
      logger('[superdough] failed to set audio interface', 'warning');
    }
  }

  await audioCtx.resume();
  if (disableWorklets) {
    logger('[superdough]: AudioWorklets disabled with disableWorklets');
    return;
  }
  try {
    await loadWorklets();
    logger('[superdough] AudioWorklets loaded');
  } catch (err) {
    console.warn('could not load AudioWorklet effects', err);
  }
  logger('[superdough] ready');
}
let audioReady;
export async function initAudioOnFirstClick(options) {
  if (!audioReady) {
    audioReady = new Promise((resolve) => {
      document.addEventListener('click', async function listener() {
        document.removeEventListener('click', listener);
        await initAudio(options);
        resolve();
      });
    });
  }
  return audioReady;
}

let delays = {};
const maxfeedback = 0.98;

let channelMerger, destinationGain;
//update the output channel configuration to match user's audio device
export function initializeAudioOutput() {
  const audioContext = getAudioContext();
  const maxChannelCount = audioContext.destination.maxChannelCount;
  audioContext.destination.channelCount = maxChannelCount;
  channelMerger = new ChannelMergerNode(audioContext, { numberOfInputs: audioContext.destination.channelCount });
  destinationGain = new GainNode(audioContext);
  channelMerger.connect(destinationGain);
  destinationGain.connect(audioContext.destination);
}

// input: AudioNode, channels: ?Array<int>
export const connectToDestination = (input, channels = [0, 1]) => {
  const ctx = getAudioContext();
  if (channelMerger == null) {
    initializeAudioOutput();
  }
  //This upmix can be removed if correct channel counts are set throughout the app,
  // and then strudel could theoretically support surround sound audio files
  const stereoMix = new StereoPannerNode(ctx);
  input.connect(stereoMix);

  const splitter = new ChannelSplitterNode(ctx, {
    numberOfOutputs: stereoMix.channelCount,
  });
  stereoMix.connect(splitter);
  channels.forEach((ch, i) => {
    splitter.connect(channelMerger, i % stereoMix.channelCount, ch % ctx.destination.channelCount);
  });
};

export const panic = () => {
  if (destinationGain == null) {
    return;
  }
  destinationGain.gain.linearRampToValueAtTime(0, getAudioContext().currentTime + 0.01);
  destinationGain = null;
  channelMerger == null;
};

function getDelay(orbit, delaytime, delayfeedback, t, channels) {
  if (delayfeedback > maxfeedback) {
    //logger(`delayfeedback was clamped to ${maxfeedback} to save your ears`);
  }
  delayfeedback = clamp(delayfeedback, 0, 0.98);
  if (!delays[orbit]) {
    const ac = getAudioContext();
    const dly = ac.createFeedbackDelay(1, delaytime, delayfeedback);
    dly.start?.(t); // for some reason, this throws when audion extension is installed..
    connectToDestination(dly, channels);
    delays[orbit] = dly;
  }
  delays[orbit].delayTime.value !== delaytime && delays[orbit].delayTime.setValueAtTime(delaytime, t);
  delays[orbit].feedback.value !== delayfeedback && delays[orbit].feedback.setValueAtTime(delayfeedback, t);
  return delays[orbit];
}

export function getLfo(audioContext, time, end, properties = {}) {
  return getWorklet(audioContext, 'lfo-processor', {
    frequency: 1,
    depth: 1,
    skew: 0,
    phaseoffset: 0,
    time,
    end,
    shape: 1,
    dcoffset: -0.5,
    ...properties,
  });
}

function getPhaser(time, end, frequency = 1, depth = 0.5, centerFrequency = 1000, sweep = 2000) {
  const ac = getAudioContext();
  const lfoGain = getLfo(ac, time, end, { frequency, depth: sweep * 2 });

  //filters
  const numStages = 2; //num of filters in series
  let fOffset = 0;
  const filterChain = [];
  for (let i = 0; i < numStages; i++) {
    const filter = ac.createBiquadFilter();
    filter.type = 'notch';
    filter.gain.value = 1;
    filter.frequency.value = centerFrequency + fOffset;
    filter.Q.value = 2 - Math.min(Math.max(depth * 2, 0), 1.9);

    lfoGain.connect(filter.detune);
    fOffset += 282;
    if (i > 0) {
      filterChain[i - 1].connect(filter);
    }
    filterChain.push(filter);
  }
  return filterChain[filterChain.length - 1];
}

function getFilterType(ftype) {
  ftype = ftype ?? 0;
  const filterTypes = ['12db', 'ladder', '24db'];
  return typeof ftype === 'number' ? filterTypes[Math.floor(_mod(ftype, filterTypes.length))] : ftype;
}

let reverbs = {};
let hasChanged = (now, before) => now !== undefined && now !== before;
function getReverb(orbit, duration, fade, lp, dim, ir, channels) {
  // If no reverb has been created for a given orbit, create one
  if (!reverbs[orbit]) {
    const ac = getAudioContext();
    const reverb = ac.createReverb(duration, fade, lp, dim, ir);
    connectToDestination(reverb, channels);
    reverbs[orbit] = reverb;
  }
  if (
    hasChanged(duration, reverbs[orbit].duration) ||
    hasChanged(fade, reverbs[orbit].fade) ||
    hasChanged(lp, reverbs[orbit].lp) ||
    hasChanged(dim, reverbs[orbit].dim) ||
    reverbs[orbit].ir !== ir
  ) {
    // only regenerate when something has changed
    // avoids endless regeneration on things like
    // stack(s("a"), s("b").rsize(8)).room(.5)
    // this only works when args may stay undefined until here
    // setting default values breaks this
    reverbs[orbit].generate(duration, fade, lp, dim, ir);
  }
  return reverbs[orbit];
}

export let analysers = {},
  analysersData = {};

export function getAnalyserById(id, fftSize = 1024, smoothingTimeConstant = 0.5) {
  if (!analysers[id]) {
    // make sure this doesn't happen too often as it piles up garbage
    const analyserNode = getAudioContext().createAnalyser();
    analyserNode.fftSize = fftSize;
    analyserNode.smoothingTimeConstant = smoothingTimeConstant;
    // getDestination().connect(analyserNode);
    analysers[id] = analyserNode;
    analysersData[id] = new Float32Array(analysers[id].frequencyBinCount);
  }
  if (analysers[id].fftSize !== fftSize) {
    analysers[id].fftSize = fftSize;
    analysersData[id] = new Float32Array(analysers[id].frequencyBinCount);
  }
  return analysers[id];
}

export function getAnalyzerData(type = 'time', id = 1) {
  const getter = {
    time: () => analysers[id]?.getFloatTimeDomainData(analysersData[id]),
    frequency: () => analysers[id]?.getFloatFrequencyData(analysersData[id]),
  }[type];
  if (!getter) {
    throw new Error(`getAnalyzerData: ${type} not supported. use one of ${Object.keys(getter).join(', ')}`);
  }
  getter();
  return analysersData[id];
}

function effectSend(input, effect, wet) {
  const send = gainNode(wet);
  input.connect(send);
  send.connect(effect);
  return send;
}

export function resetGlobalEffects() {
  delays = {};
  reverbs = {};
  analysers = {};
  analysersData = {};
}

let activeSoundSources = new Map();
//music programs/audio gear usually increments inputs/outputs from 1, we need to subtract 1 from the input because the webaudio API channels start at 0

function mapChannelNumbers(channels) {
  return (Array.isArray(channels) ? channels : [channels]).map((ch) => ch - 1);
}

export const superdough = async (value, t, hapDuration, cps) => {
  const ac = getAudioContext();
  t = typeof t === 'string' && t.startsWith('=') ? Number(t.slice(1)) : ac.currentTime + t;
  let { stretch } = value;
  if (stretch != null) {
    //account for phase vocoder latency
    const latency = 0.04;
    t = t - latency;
  }
  if (typeof value !== 'object') {
    throw new Error(
      `expected hap.value to be an object, but got "${value}". Hint: append .note() or .s() to the end`,
      'error',
    );
  }

  // duration is passed as value too..
  value.duration = hapDuration;
  // calculate absolute time

  if (t < ac.currentTime) {
    console.warn(
      `[superdough]: cannot schedule sounds in the past (target: ${t.toFixed(2)}, now: ${ac.currentTime.toFixed(2)})`,
    );
    return;
  }
  // destructure
  let {
    s = getDefaultValue('s'),
    bank,
    source,
    gain = getDefaultValue('gain'),
    postgain = getDefaultValue('postgain'),
    density = getDefaultValue('density'),
    // filters
    fanchor = getDefaultValue('fanchor'),
    drive = 0.69,
    // low pass
    cutoff,
    lpenv,
    lpattack,
    lpdecay,
    lpsustain,
    lprelease,
    resonance = getDefaultValue('resonance'),
    // high pass
    hpenv,
    hcutoff,
    hpattack,
    hpdecay,
    hpsustain,
    hprelease,
    hresonance = getDefaultValue('hresonance'),
    // band pass
    bpenv,
    bandf,
    bpattack,
    bpdecay,
    bpsustain,
    bprelease,
    bandq = getDefaultValue('bandq'),

    //phaser
    phaserrate: phaser,
    phaserdepth = getDefaultValue('phaserdepth'),
    phasersweep,
    phasercenter,
    //
    coarse,
    crush,
    shape,
    shapevol = getDefaultValue('shapevol'),
    distort,
    distortvol = getDefaultValue('distortvol'),
    pan,
    vowel,
    delay = getDefaultValue('delay'),
    delayfeedback = getDefaultValue('delayfeedback'),
    delaytime = getDefaultValue('delaytime'),
    orbit = getDefaultValue('orbit'),
    room,
    roomfade,
    roomlp,
    roomdim,
    roomsize,
    ir,
    i = getDefaultValue('i'),
    velocity = getDefaultValue('velocity'),
    analyze, // analyser wet
    fft = getDefaultValue('fft'), // fftSize 0 - 10
    compressor: compressorThreshold,
    compressorRatio,
    compressorKnee,
    compressorAttack,
    compressorRelease,
  } = value;

<<<<<<< HEAD
  resonance = applyResonanceCurve(resonance);
  hresonance = applyResonanceCurve(hresonance);
  bandq = applyResonanceCurve(bandq);
=======
  const orbitChannels = mapChannelNumbers(
    multiChannelOrbits && orbit > 0 ? [orbit * 2 - 1, orbit * 2] : getDefaultValue('channels'),
  );
  const channels = value.channels != null ? mapChannelNumbers(value.channels) : orbitChannels;
>>>>>>> b1aba294

  gain = applyGainCurve(nanFallback(gain, 1));
  postgain = applyGainCurve(postgain);
  shapevol = applyGainCurve(shapevol);
  distortvol = applyGainCurve(distortvol);
  delay = applyGainCurve(delay);
  velocity = applyGainCurve(velocity);
  gain *= velocity; // velocity currently only multiplies with gain. it might do other things in the future

  const chainID = Math.round(Math.random() * 1000000);

  // oldest audio nodes will be destroyed if maximum polyphony is exceeded
  for (let i = 0; i <= activeSoundSources.size - maxPolyphony; i++) {
    const ch = activeSoundSources.entries().next();
    const source = ch.value[1];
    const chainID = ch.value[0];
    const endTime = t + 0.25;
    source?.node?.gain?.linearRampToValueAtTime(0, endTime);
    source?.stop?.(endTime);
    activeSoundSources.delete(chainID);
  }

  let audioNodes = [];

  if (['-', '~', '_'].includes(s)) {
    return;
  }
  if (bank && s) {
    s = `${bank}_${s}`;
    value.s = s;
  }

  // get source AudioNode
  let sourceNode;
  if (source) {
    sourceNode = source(t, value, hapDuration, cps);
  } else if (getSound(s)) {
    const { onTrigger } = getSound(s);
    const onEnded = () => {
      audioNodes.forEach((n) => n?.disconnect());
      activeSoundSources.delete(chainID);
    };
    const soundHandle = await onTrigger(t, value, onEnded);

    if (soundHandle) {
      sourceNode = soundHandle.node;
      activeSoundSources.set(chainID, soundHandle);
    }
  } else {
    throw new Error(`sound ${s} not found! Is it loaded?`);
  }
  if (!sourceNode) {
    // if onTrigger does not return anything, we will just silently skip
    // this can be used for things like speed(0) in the sampler
    return;
  }

  if (ac.currentTime > t) {
    logger('[webaudio] skip hap: still loading', ac.currentTime - t);
    return;
  }
  const chain = []; // audio nodes that will be connected to each other sequentially
  chain.push(sourceNode);
  stretch !== undefined && chain.push(getWorklet(ac, 'phase-vocoder-processor', { pitchFactor: stretch }));

  // gain stage
  chain.push(gainNode(gain));

  //filter
  const ftype = getFilterType(value.ftype);
  if (cutoff !== undefined) {
    let lp = () =>
      createFilter(
        ac,
        'lowpass',
        cutoff,
        resonance,
        lpattack,
        lpdecay,
        lpsustain,
        lprelease,
        lpenv,
        t,
        t + hapDuration,
        fanchor,
        ftype,
        drive,
      );
    chain.push(lp());
    if (ftype === '24db') {
      chain.push(lp());
    }
  }

  if (hcutoff !== undefined) {
    let hp = () =>
      createFilter(
        ac,
        'highpass',
        hcutoff,
        hresonance,
        hpattack,
        hpdecay,
        hpsustain,
        hprelease,
        hpenv,
        t,
        t + hapDuration,
        fanchor,
      );
    chain.push(hp());
    if (ftype === '24db') {
      chain.push(hp());
    }
  }

  if (bandf !== undefined) {
    let bp = () =>
      createFilter(
        ac,
        'bandpass',
        bandf,
        bandq,
        bpattack,
        bpdecay,
        bpsustain,
        bprelease,
        bpenv,
        t,
        t + hapDuration,
        fanchor,
      );
    chain.push(bp());
    if (ftype === '24db') {
      chain.push(bp());
    }
  }

  if (vowel !== undefined) {
    const vowelFilter = ac.createVowelFilter(vowel);
    chain.push(vowelFilter);
  }

  // effects
  coarse !== undefined && chain.push(getWorklet(ac, 'coarse-processor', { coarse }));
  crush !== undefined && chain.push(getWorklet(ac, 'crush-processor', { crush }));
  shape !== undefined && chain.push(getWorklet(ac, 'shape-processor', { shape, postgain: shapevol }));
  distort !== undefined && chain.push(getWorklet(ac, 'distort-processor', { distort, postgain: distortvol }));

  compressorThreshold !== undefined &&
    chain.push(
      getCompressor(ac, compressorThreshold, compressorRatio, compressorKnee, compressorAttack, compressorRelease),
    );

  // panning
  if (pan !== undefined) {
    const panner = ac.createStereoPanner();
    panner.pan.value = 2 * pan - 1;
    chain.push(panner);
  }
  // phaser
  if (phaser !== undefined && phaserdepth > 0) {
    const phaserFX = getPhaser(t, t + hapDuration, phaser, phaserdepth, phasercenter, phasersweep);
    chain.push(phaserFX);
  }

  // last gain
  const post = new GainNode(ac, { gain: postgain });
  chain.push(post);
  connectToDestination(post, channels);

  // delay
  let delaySend;
  if (delay > 0 && delaytime > 0 && delayfeedback > 0) {
    const delyNode = getDelay(orbit, delaytime, delayfeedback, t, orbitChannels);
    delaySend = effectSend(post, delyNode, delay);
    audioNodes.push(delaySend);
  }
  // reverb
  let reverbSend;
  if (room > 0) {
    let roomIR;
    if (ir !== undefined) {
      let url;
      let sample = getSound(ir);
      if (Array.isArray(sample)) {
        url = sample.data.samples[i % sample.data.samples.length];
      } else if (typeof sample === 'object') {
        url = Object.values(sample.data.samples).flat()[i % Object.values(sample.data.samples).length];
      }
      roomIR = await loadBuffer(url, ac, ir, 0);
    }
    const reverbNode = getReverb(orbit, roomsize, roomfade, roomlp, roomdim, roomIR, orbitChannels);
    reverbSend = effectSend(post, reverbNode, room);
    audioNodes.push(reverbSend);
  }

  // analyser
  let analyserSend;
  if (analyze) {
    const analyserNode = getAnalyserById(analyze, 2 ** (fft + 5));
    analyserSend = effectSend(post, analyserNode, 1);
    audioNodes.push(analyserSend);
  }

  // connect chain elements together
  chain.slice(1).reduce((last, current) => last.connect(current), chain[0]);
  audioNodes = audioNodes.concat(chain);
};

export const superdoughTrigger = (t, hap, ct, cps) => {
  superdough(hap, t - ct, hap.duration / cps, cps);
};<|MERGE_RESOLUTION|>--- conflicted
+++ resolved
@@ -550,16 +550,13 @@
     compressorRelease,
   } = value;
 
-<<<<<<< HEAD
   resonance = applyResonanceCurve(resonance);
   hresonance = applyResonanceCurve(hresonance);
   bandq = applyResonanceCurve(bandq);
-=======
   const orbitChannels = mapChannelNumbers(
     multiChannelOrbits && orbit > 0 ? [orbit * 2 - 1, orbit * 2] : getDefaultValue('channels'),
   );
   const channels = value.channels != null ? mapChannelNumbers(value.channels) : orbitChannels;
->>>>>>> b1aba294
 
   gain = applyGainCurve(nanFallback(gain, 1));
   postgain = applyGainCurve(postgain);
