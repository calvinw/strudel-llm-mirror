/*
superdough.mjs - <short description TODO>
Copyright (C) 2022 Strudel contributors - see <https://codeberg.org/uzu/strudel/src/branch/main/packages/superdough/superdough.mjs>
This program is free software: you can redistribute it and/or modify it under the terms of the GNU Affero General Public License as published by the Free Software Foundation, either version 3 of the License, or (at your option) any later version. This program is distributed in the hope that it will be useful, but WITHOUT ANY WARRANTY; without even the implied warranty of MERCHANTABILITY or FITNESS FOR A PARTICULAR PURPOSE.  See the GNU Affero General Public License for more details. You should have received a copy of the GNU Affero General Public License along with this program.  If not, see <https://www.gnu.org/licenses/>.
*/

import './feedbackdelay.mjs';
import './reverb.mjs';
import './vowel.mjs';
import { clamp, nanFallback, _mod, cycleToSeconds, secondsToCycle } from './util.mjs';
import workletsUrl from './worklets.mjs?audioworklet';
import { createFilter, gainNode, getCompressor, getWorklet, webAudioTimeout } from './helpers.mjs';
import { map } from 'nanostores';
import { logger, errorLogger } from './logger.mjs';
import { loadBuffer } from './sampler.mjs';

export const DEFAULT_MAX_POLYPHONY = 128;
const DEFAULT_AUDIO_DEVICE_NAME = 'System Standard';

let maxPolyphony = DEFAULT_MAX_POLYPHONY;

export function setMaxPolyphony(polyphony) {
  maxPolyphony = parseInt(polyphony) ?? DEFAULT_MAX_POLYPHONY;
}

let multiChannelOrbits = false;
export function setMultiChannelOrbits(bool) {
  multiChannelOrbits = bool == true;
}

function getModulationShapeInput(val) {
  if (typeof val === 'number') {
    return val % 5;
  }
  return { tri: 0, triangle: 0, sine: 1, ramp: 2, saw: 3, square: 4 }[val] ?? 0;
}

export const soundMap = map();

export function registerSound(key, onTrigger, data = {}) {
  key = key.toLowerCase().replace(/\s+/g, '_');
  soundMap.setKey(key, { onTrigger, data });
}

let gainCurveFunc = (val) => val;

export function applyGainCurve(val) {
  return gainCurveFunc(val);
}

export function setGainCurve(newGainCurveFunc) {
  gainCurveFunc = newGainCurveFunc;
}

function aliasBankMap(aliasMap) {
  // Make all bank keys lower case for case insensitivity
  for (const key in aliasMap) {
    aliasMap[key.toLowerCase()] = aliasMap[key];
  }

  // Look through every sound...
  const soundDictionary = soundMap.get();
  for (const key in soundDictionary) {
    // Check if the sound is part of a bank...
    const [bank, suffix] = key.split('_');
    if (!suffix) continue;

    // Check if the bank is aliased...
    const aliasValue = aliasMap[bank];
    if (aliasValue) {
      if (typeof aliasValue === 'string') {
        // Alias a single alias
        soundDictionary[`${aliasValue}_${suffix}`.toLowerCase()] = soundDictionary[key];
      } else if (Array.isArray(aliasValue)) {
        // Alias multiple aliases
        for (const alias of aliasValue) {
          soundDictionary[`${alias}_${suffix}`.toLowerCase()] = soundDictionary[key];
        }
      }
    }
  }

  // Update the sound map!
  // We need to destructure here to trigger the update
  soundMap.set({ ...soundDictionary });
}

async function aliasBankPath(path) {
  const response = await fetch(path);
  const aliasMap = await response.json();
  aliasBankMap(aliasMap);
}

/**
 * Register an alias for a bank of sounds.
 * Optionally accepts a single argument map of bank aliases.
 * Optionally accepts a single argument string of a path to a JSON file containing bank aliases.
 * @param {string} bank - The bank to alias
 * @param {string} alias - The alias to use for the bank
 */
export async function aliasBank(...args) {
  switch (args.length) {
    case 1:
      if (typeof args[0] === 'string') {
        return aliasBankPath(args[0]);
      } else {
        return aliasBankMap(args[0]);
      }
    case 2:
      return aliasBankMap({ [args[0]]: args[1] });
    default:
      throw new Error('aliasMap expects 1 or 2 arguments, received ' + args.length);
  }
}

export function getSound(s) {
  if (typeof s !== 'string') {
    console.warn(`getSound: expected string got "${s}". fall back to triangle`);
    return soundMap.get().triangle; // is this good?
  }
  return soundMap.get()[s.toLowerCase()];
}

export const getAudioDevices = async () => {
  await navigator.mediaDevices.getUserMedia({ audio: true });
  let mediaDevices = await navigator.mediaDevices.enumerateDevices();
  mediaDevices = mediaDevices.filter((device) => device.kind === 'audiooutput' && device.deviceId !== 'default');
  const devicesMap = new Map();
  devicesMap.set(DEFAULT_AUDIO_DEVICE_NAME, '');
  mediaDevices.forEach((device) => {
    devicesMap.set(device.label, device.deviceId);
  });
  return devicesMap;
};

let defaultDefaultValues = {
  s: 'triangle',
  gain: 0.8,
  postgain: 1,
  density: '.03',
  ftype: '12db',
  fanchor: 0,
  resonance: 1,
  hresonance: 1,
  bandq: 1,
  channels: [1, 2],
  phaserdepth: 0.75,
  shapevol: 1,
  distortvol: 1,
  delay: 0,
  byteBeatExpression: '0',
  delayfeedback: 0.5,
  delaysync: 3 / 16,
  orbit: 1,
  i: 1,
  velocity: 1,
  fft: 8,
};

const defaultDefaultDefaultValues = Object.freeze({ ...defaultDefaultValues });

export function setDefault(control, value) {
  // const main = getControlName(control); // we cant do this because superdough is independent of strudel/core
  defaultDefaultValues[control] = value;
}

export function resetDefaults() {
  defaultDefaultValues = { ...defaultDefaultDefaultValues };
}

let defaultControls = new Map(Object.entries(defaultDefaultValues));

export function setDefaultValue(key, value) {
  defaultControls.set(key, value);
}
export function getDefaultValue(key) {
  return defaultControls.get(key);
}
export function setDefaultValues(defaultsobj) {
  Object.keys(defaultsobj).forEach((key) => {
    setDefaultValue(key, defaultsobj[key]);
  });
}
export function resetDefaultValues() {
  defaultControls = new Map(Object.entries(defaultDefaultValues));
}
export function setVersionDefaults(version) {
  resetDefaultValues();
  if (version === '1.0') {
    setDefaultValue('fanchor', 0.5);
  }
}

export const resetLoadedSounds = () => soundMap.set({});

let audioContext;

export const setDefaultAudioContext = () => {
  audioContext = new AudioContext();
  return audioContext;
};

export const getAudioContext = () => {
  if (!audioContext) {
    return setDefaultAudioContext();
  }

  return audioContext;
};

export function getAudioContextCurrentTime() {
  return getAudioContext().currentTime;
}

let workletsLoading;
function loadWorklets() {
  if (!workletsLoading) {
    const audioCtx = getAudioContext();
    workletsLoading = audioCtx.audioWorklet.addModule(workletsUrl);
  }

  return workletsLoading;
}

// this function should be called on first user interaction (to avoid console warning)
export async function initAudio(options = {}) {
  const {
    disableWorklets = false,
    maxPolyphony,
    audioDeviceName = DEFAULT_AUDIO_DEVICE_NAME,
    multiChannelOrbits = false,
  } = options;

  setMaxPolyphony(maxPolyphony);
  setMultiChannelOrbits(multiChannelOrbits);
  if (typeof window === 'undefined') {
    return;
  }

  const audioCtx = getAudioContext();

  if (audioDeviceName != null && audioDeviceName != DEFAULT_AUDIO_DEVICE_NAME) {
    try {
      const devices = await getAudioDevices();
      const id = devices.get(audioDeviceName);
      const isValidID = (id ?? '').length > 0;
      if (audioCtx.sinkId !== id && isValidID) {
        await audioCtx.setSinkId(id);
      }
      logger(
        `[superdough] Audio Device set to ${audioDeviceName}, it might take a few seconds before audio plays on all output channels`,
      );
    } catch {
      logger('[superdough] failed to set audio interface', 'warning');
    }
  }

  await audioCtx.resume();
  if (disableWorklets) {
    logger('[superdough]: AudioWorklets disabled with disableWorklets');
    return;
  }
  try {
    await loadWorklets();
    logger('[superdough] AudioWorklets loaded');
  } catch (err) {
    console.warn('could not load AudioWorklet effects', err);
  }
  logger('[superdough] ready');
}
let audioReady;
export async function initAudioOnFirstClick(options) {
  if (!audioReady) {
    audioReady = new Promise((resolve) => {
      document.addEventListener('click', async function listener() {
        document.removeEventListener('click', listener);
        await initAudio(options);
        resolve();
      });
    });
  }
  return audioReady;
}

const maxfeedback = 0.98;

let channelMerger, destinationGain;
//update the output channel configuration to match user's audio device
export function initializeAudioOutput() {
  const audioContext = getAudioContext();
  const maxChannelCount = audioContext.destination.maxChannelCount;
  audioContext.destination.channelCount = maxChannelCount;
  channelMerger = new ChannelMergerNode(audioContext, { numberOfInputs: audioContext.destination.channelCount });
  destinationGain = new GainNode(audioContext);
  channelMerger.connect(destinationGain);
  destinationGain.connect(audioContext.destination);
}

// input: AudioNode, channels: ?Array<int>
export const connectToDestination = (input, channels = [0, 1]) => {
  const ctx = getAudioContext();
  if (channelMerger == null) {
    initializeAudioOutput();
  }
  //This upmix can be removed if correct channel counts are set throughout the app,
  // and then strudel could theoretically support surround sound audio files
  const stereoMix = new StereoPannerNode(ctx);
  input.connect(stereoMix);

  const splitter = new ChannelSplitterNode(ctx, {
    numberOfOutputs: stereoMix.channelCount,
  });
  stereoMix.connect(splitter);
  channels.forEach((ch, i) => {
    splitter.connect(channelMerger, i % stereoMix.channelCount, ch % ctx.destination.channelCount);
  });
};

export const panic = () => {
  if (destinationGain == null) {
    return;
  }
  destinationGain.gain.linearRampToValueAtTime(0, getAudioContext().currentTime + 0.01);
  destinationGain = null;
  channelMerger == null;
};

function getDelay(orbit, delaytime, delayfeedback, t) {
  if (delayfeedback > maxfeedback) {
    //logger(`delayfeedback was clamped to ${maxfeedback} to save your ears`);
  }
  delayfeedback = clamp(delayfeedback, 0, 0.98);
  let delayNode = orbits[orbit].delayNode;
  if (delayNode === undefined) {
    const ac = getAudioContext();
    const dly = ac.createFeedbackDelay(1, delaytime, delayfeedback);
    dly.start?.(t); // for some reason, this throws when audion extension is installed..
    connectToOrbit(dly, orbit);
    delayNode = dly;
  }
  delayNode.delayTime.value !== delaytime && delayNode.delayTime.setValueAtTime(delaytime, t);
  delayNode.feedback.value !== delayfeedback && delayNode.feedback.setValueAtTime(delayfeedback, t);
  return delayNode;
}

export function getLfo(audioContext, begin, end, properties = {}) {
  const { shape = 0, ...props } = properties;
  const { dcoffset = -0.5, depth = 1 } = properties;
  const lfoprops = {
    frequency: 1,
    depth,
    skew: 0.5,
    phaseoffset: 0,
    time: begin,
    begin,
    end,
    shape: getModulationShapeInput(shape),
    dcoffset,
    min: dcoffset * depth,
    max: dcoffset * depth + depth,
    curve: 1,
    ...props,
  };

  return getWorklet(audioContext, 'lfo-processor', lfoprops);
}

function getPhaser(time, end, frequency = 1, depth = 0.5, centerFrequency = 1000, sweep = 2000) {
  const ac = getAudioContext();
  const lfoGain = getLfo(ac, time, end, { frequency, depth: sweep * 2 });

  //filters
  const numStages = 2; //num of filters in series
  let fOffset = 0;
  const filterChain = [];
  for (let i = 0; i < numStages; i++) {
    const filter = ac.createBiquadFilter();
    filter.type = 'notch';
    filter.gain.value = 1;
    filter.frequency.value = centerFrequency + fOffset;
    filter.Q.value = 2 - Math.min(Math.max(depth * 2, 0), 1.9);

    lfoGain.connect(filter.detune);
    fOffset += 282;
    if (i > 0) {
      filterChain[i - 1].connect(filter);
    }
    filterChain.push(filter);
  }
  return filterChain[filterChain.length - 1];
}

function getFilterType(ftype) {
  ftype = ftype ?? 0;
  const filterTypes = ['12db', 'ladder', '24db'];
  return typeof ftype === 'number' ? filterTypes[Math.floor(_mod(ftype, filterTypes.length))] : ftype;
}

// type orbit {
//   output: GainNode,
//   reverbNode: ConvolverNode
//   delayNode: FeedbackDelayNode
// }
let orbits = {};
function connectToOrbit(node, orbit) {
  if (orbits[orbit] == null) {
    errorLogger(new Error('target orbit does not exist'), 'superdough');
  }
  node.connect(orbits[orbit].output);
}

function setOrbit(audioContext, orbit, channels) {
  if (orbits[orbit] == null) {
    orbits[orbit] = {
      // Setup output node through which all audio filters prior to hitting
      // the destination (and thus allows for global volume automation)
      output: new GainNode(audioContext, { gain: 1 }),
    };
    connectToDestination(orbits[orbit].output, channels);
  }
}

function duckOrbit(audioContext, targetOrbit, t, onsettime = 0.003, attacktime = 0.1, duckdepth = 1) {
  const targetArr = [targetOrbit].flat();
  const onsetArr = [onsettime].flat();
  const attackArr = [attacktime].flat();
  const depthArr = [duckdepth].flat();

  targetArr.forEach((target, idx) => {
    if (orbits[target] == null) {
      errorLogger(new Error(`duck target orbit ${target} does not exist`), 'superdough');
      return;
    }
    const onset = onsetArr[idx] ?? onsetArr[0];
    const attack = Math.max(attackArr[idx] ?? attackArr[0], 0.002);
    const depth = depthArr[idx] ?? depthArr[0];
    const gainParam = orbits[target].output.gain;
    webAudioTimeout(
      audioContext,
      () => {
        gainParam.cancelScheduledValues(t);
        const currVal = gainParam.value;
        const duckedVal = clamp(1 - Math.sqrt(depth), 0.01, currVal);

        // Guarantees the value is set to currVal at time t. This in conjunction with
        // cancelScheduledValues above emulates cancelAndHoldAtTime on browsers which lack
        // that method
        gainParam.setValueAtTime(currVal, t);

        gainParam.exponentialRampToValueAtTime(duckedVal, t + onset);
        gainParam.exponentialRampToValueAtTime(1, t + onset + attack);
      },
      0,
      t - 0.01,
    );
  });
}

let hasChanged = (now, before) => now !== undefined && now !== before;
function getReverb(orbit, duration, fade, lp, dim, ir, irspeed, irbegin) {
  // If no reverb has been created for a given orbit, create one
  let reverbNode = orbits[orbit].reverbNode;
  if (reverbNode === undefined) {
    const ac = getAudioContext();
    const reverb = ac.createReverb(duration, fade, lp, dim, ir, irspeed, irbegin);
    connectToOrbit(reverb, orbit);
    reverbNode = reverb;
  }

  if (
<<<<<<< HEAD
    hasChanged(duration, reverbNode.duration) ||
    hasChanged(fade, reverbNode.fade) ||
    hasChanged(lp, reverbNode.lp) ||
    hasChanged(dim, reverbNode.dim) ||
    reverbNode.ir !== ir
=======
    hasChanged(duration, orbits[orbit].reverbNode.duration) ||
    hasChanged(fade, orbits[orbit].reverbNode.fade) ||
    hasChanged(lp, orbits[orbit].reverbNode.lp) ||
    hasChanged(dim, orbits[orbit].reverbNode.dim) ||
    hasChanged(irspeed, orbits[orbit].reverbNode.irspeed) ||
    hasChanged(irbegin, orbits[orbit].reverbNode.irbegin) ||
    orbits[orbit].reverbNode.ir !== ir
>>>>>>> ff2c59a2
  ) {
    // only regenerate when something has changed
    // avoids endless regeneration on things like
    // stack(s("a"), s("b").rsize(8)).room(.5)
    // this only works when args may stay undefined until here
    // setting default values breaks this
<<<<<<< HEAD
    reverbNode.generate(duration, fade, lp, dim, ir);
=======
    orbits[orbit].reverbNode.generate(duration, fade, lp, dim, ir, irspeed, irbegin);
>>>>>>> ff2c59a2
  }
  return reverbNode;
}

export let analysers = {},
  analysersData = {};

export function getAnalyserById(id, fftSize = 1024, smoothingTimeConstant = 0.5) {
  if (!analysers[id]) {
    // make sure this doesn't happen too often as it piles up garbage
    const analyserNode = getAudioContext().createAnalyser();
    analyserNode.fftSize = fftSize;
    analyserNode.smoothingTimeConstant = smoothingTimeConstant;
    // getDestination().connect(analyserNode);
    analysers[id] = analyserNode;
    analysersData[id] = new Float32Array(analysers[id].frequencyBinCount);
  }
  if (analysers[id].fftSize !== fftSize) {
    analysers[id].fftSize = fftSize;
    analysersData[id] = new Float32Array(analysers[id].frequencyBinCount);
  }
  return analysers[id];
}

export function getAnalyzerData(type = 'time', id = 1) {
  const getter = {
    time: () => analysers[id]?.getFloatTimeDomainData(analysersData[id]),
    frequency: () => analysers[id]?.getFloatFrequencyData(analysersData[id]),
  }[type];
  if (!getter) {
    throw new Error(`getAnalyzerData: ${type} not supported. use one of ${Object.keys(getter).join(', ')}`);
  }
  getter();
  return analysersData[id];
}

function effectSend(input, effect, wet) {
  const send = gainNode(wet);
  input.connect(send);
  send.connect(effect);
  return send;
}

export function resetGlobalEffects() {
  orbits = {};
  analysers = {};
  analysersData = {};
}

let activeSoundSources = new Map();
//music programs/audio gear usually increments inputs/outputs from 1, we need to subtract 1 from the input because the webaudio API channels start at 0

function mapChannelNumbers(channels) {
  return (Array.isArray(channels) ? channels : [channels]).map((ch) => ch - 1);
}

export const superdough = async (value, t, hapDuration, cps = 0.5, cycle = 0.5) => {
  // new: t is always expected to be the absolute target onset time
  const ac = getAudioContext();

  let { stretch } = value;
  if (stretch != null) {
    //account for phase vocoder latency
    const latency = 0.04;
    t = t - latency;
  }
  if (typeof value !== 'object') {
    throw new Error(
      `expected hap.value to be an object, but got "${value}". Hint: append .note() or .s() to the end`,
      'error',
    );
  }

  // duration is passed as value too..
  value.duration = hapDuration;
  // calculate absolute time

  if (t < ac.currentTime) {
    console.warn(
      `[superdough]: cannot schedule sounds in the past (target: ${t.toFixed(2)}, now: ${ac.currentTime.toFixed(2)})`,
    );
    return;
  }
  // destructure
  let {
    tremolo,
    tremolosync,
    tremolodepth = 1,
    tremoloskew,
    tremolophase = 0,
    tremoloshape,
    s = getDefaultValue('s'),
    bank,
    source,
    gain = getDefaultValue('gain'),
    postgain = getDefaultValue('postgain'),
    density = getDefaultValue('density'),
    duckorbit,
    duckonset,
    duckattack,
    duckdepth,
    // filters
    fanchor = getDefaultValue('fanchor'),
    drive = 0.69,
    release = 0,
    // low pass
    cutoff,
    lpenv,
    lpattack,
    lpdecay,
    lpsustain,
    lprelease,
    resonance = getDefaultValue('resonance'),
    // high pass
    hpenv,
    hcutoff,
    hpattack,
    hpdecay,
    hpsustain,
    hprelease,
    hresonance = getDefaultValue('hresonance'),
    // band pass
    bpenv,
    bandf,
    bpattack,
    bpdecay,
    bpsustain,
    bprelease,
    bandq = getDefaultValue('bandq'),

    //phaser
    phaserrate: phaser,
    phaserdepth = getDefaultValue('phaserdepth'),
    phasersweep,
    phasercenter,
    //
    coarse,

    crush,
    dry,
    shape,
    shapevol = getDefaultValue('shapevol'),
    distort,
    distortvol = getDefaultValue('distortvol'),
    pan,
    vowel,
    delay = getDefaultValue('delay'),
    delayfeedback = getDefaultValue('delayfeedback'),
    delaysync = getDefaultValue('delaysync'),
    delaytime,
    orbit = getDefaultValue('orbit'),
    room,
    roomfade,
    roomlp,
    roomdim,
    roomsize,
    ir,
    irspeed,
    irbegin,
    i = getDefaultValue('i'),
    velocity = getDefaultValue('velocity'),
    analyze, // analyser wet
    fft = getDefaultValue('fft'), // fftSize 0 - 10
    compressor: compressorThreshold,
    compressorRatio,
    compressorKnee,
    compressorAttack,
    compressorRelease,
  } = value;

  delaytime = delaytime ?? cycleToSeconds(delaysync, cps);

  const orbitChannels = mapChannelNumbers(
    multiChannelOrbits && orbit > 0 ? [orbit * 2 - 1, orbit * 2] : getDefaultValue('channels'),
  );

  const channels = value.channels != null ? mapChannelNumbers(value.channels) : orbitChannels;
  setOrbit(ac, orbit, channels, t, cycle, cps);

  if (duckorbit != null) {
    duckOrbit(ac, duckorbit, t, duckonset, duckattack, duckdepth);
  }

  gain = applyGainCurve(nanFallback(gain, 1));
  postgain = applyGainCurve(postgain);
  shapevol = applyGainCurve(shapevol);
  distortvol = applyGainCurve(distortvol);
  delay = applyGainCurve(delay);
  velocity = applyGainCurve(velocity);
  tremolodepth = applyGainCurve(tremolodepth);
  gain *= velocity; // velocity currently only multiplies with gain. it might do other things in the future

  const end = t + hapDuration;
  const endWithRelease = end + release;
  const chainID = Math.round(Math.random() * 1000000);

  // oldest audio nodes will be destroyed if maximum polyphony is exceeded
  for (let i = 0; i <= activeSoundSources.size - maxPolyphony; i++) {
    const ch = activeSoundSources.entries().next();
    const source = ch.value[1];
    const chainID = ch.value[0];
    const endTime = t + 0.25;
    source?.node?.gain?.linearRampToValueAtTime(0, endTime);
    source?.stop?.(endTime);
    activeSoundSources.delete(chainID);
  }

  let audioNodes = [];

  if (['-', '~', '_'].includes(s)) {
    return;
  }
  if (bank && s) {
    s = `${bank}_${s}`;
    value.s = s;
  }

  // get source AudioNode
  let sourceNode;
  if (source) {
    sourceNode = source(t, value, hapDuration, cps);
  } else if (getSound(s)) {
    const { onTrigger } = getSound(s);
    const onEnded = () => {
      audioNodes.forEach((n) => n?.disconnect());
      activeSoundSources.delete(chainID);
    };
    const soundHandle = await onTrigger(t, value, onEnded);

    if (soundHandle) {
      sourceNode = soundHandle.node;
      activeSoundSources.set(chainID, soundHandle);
    }
  } else {
    throw new Error(`sound ${s} not found! Is it loaded?`);
  }
  if (!sourceNode) {
    // if onTrigger does not return anything, we will just silently skip
    // this can be used for things like speed(0) in the sampler
    return;
  }

  if (ac.currentTime > t) {
    logger('[webaudio] skip hap: still loading', ac.currentTime - t);
    return;
  }
  const chain = []; // audio nodes that will be connected to each other sequentially
  chain.push(sourceNode);
  stretch !== undefined && chain.push(getWorklet(ac, 'phase-vocoder-processor', { pitchFactor: stretch }));

  // gain stage
  chain.push(gainNode(gain));

  //filter
  const ftype = getFilterType(value.ftype);
  if (cutoff !== undefined) {
    let lp = () =>
      createFilter(
        ac,
        'lowpass',
        cutoff,
        resonance,
        lpattack,
        lpdecay,
        lpsustain,
        lprelease,
        lpenv,
        t,
        end,
        fanchor,
        ftype,
        drive,
      );
    chain.push(lp());
    if (ftype === '24db') {
      chain.push(lp());
    }
  }

  if (hcutoff !== undefined) {
    let hp = () =>
      createFilter(
        ac,
        'highpass',
        hcutoff,
        hresonance,
        hpattack,
        hpdecay,
        hpsustain,
        hprelease,
        hpenv,
        t,
        end,
        fanchor,
      );
    chain.push(hp());
    if (ftype === '24db') {
      chain.push(hp());
    }
  }

  if (bandf !== undefined) {
    let bp = () =>
      createFilter(ac, 'bandpass', bandf, bandq, bpattack, bpdecay, bpsustain, bprelease, bpenv, t, end, fanchor);
    chain.push(bp());
    if (ftype === '24db') {
      chain.push(bp());
    }
  }

  if (vowel !== undefined) {
    const vowelFilter = ac.createVowelFilter(vowel);
    chain.push(vowelFilter);
  }

  // effects
  coarse !== undefined && chain.push(getWorklet(ac, 'coarse-processor', { coarse }));
  crush !== undefined && chain.push(getWorklet(ac, 'crush-processor', { crush }));
  shape !== undefined && chain.push(getWorklet(ac, 'shape-processor', { shape, postgain: shapevol }));
  distort !== undefined && chain.push(getWorklet(ac, 'distort-processor', { distort, postgain: distortvol }));

  if (tremolosync != null) {
    tremolo = cps * tremolosync;
  }

  if (tremolo !== undefined) {
    // Allow clipping of modulator for more dynamic possiblities, and to prevent speaker overload
    // EX:  a triangle waveform will clip like this /-\ when the depth is above 1
    const gain = Math.max(1 - tremolodepth, 0);
    const amGain = new GainNode(ac, { gain });

    const time = cycle / cps;
    const lfo = getLfo(ac, t, endWithRelease, {
      skew: tremoloskew ?? (tremoloshape != null ? 0.5 : 1),
      frequency: tremolo,
      depth: tremolodepth,
      time,
      dcoffset: 0,
      shape: tremoloshape,
      phaseoffset: tremolophase,
      min: 0,
      max: 1,
      curve: 1.5,
    });
    lfo.connect(amGain.gain);
    chain.push(amGain);
  }

  compressorThreshold !== undefined &&
    chain.push(
      getCompressor(ac, compressorThreshold, compressorRatio, compressorKnee, compressorAttack, compressorRelease),
    );

  // panning
  if (pan !== undefined) {
    const panner = ac.createStereoPanner();
    panner.pan.value = 2 * pan - 1;
    chain.push(panner);
  }
  // phaser
  if (phaser !== undefined && phaserdepth > 0) {
    const phaserFX = getPhaser(t, endWithRelease, phaser, phaserdepth, phasercenter, phasersweep);
    chain.push(phaserFX);
  }

  // last gain
  const post = new GainNode(ac, { gain: postgain });
  chain.push(post);

  // delay
  let delaySend;
  if (delay > 0 && delaytime > 0 && delayfeedback > 0) {
    const delayNode = getDelay(orbit, delaytime, delayfeedback, t);
    delaySend = effectSend(post, delayNode, delay);
    audioNodes.push(delaySend);
  }
  // reverb
  let reverbSend;
  if (room > 0) {
    let roomIR;
    if (ir !== undefined) {
      let url;
      let sample = getSound(ir);
      if (Array.isArray(sample)) {
        url = sample.data.samples[i % sample.data.samples.length];
      } else if (typeof sample === 'object') {
        url = Object.values(sample.data.samples).flat()[i % Object.values(sample.data.samples).length];
      }
      roomIR = await loadBuffer(url, ac, ir, 0);
    }
    const reverbNode = getReverb(orbit, roomsize, roomfade, roomlp, roomdim, roomIR, irspeed, irbegin);
    reverbSend = effectSend(post, reverbNode, room);
    audioNodes.push(reverbSend);
  }

  // analyser
  let analyserSend;
  if (analyze) {
    const analyserNode = getAnalyserById(analyze, 2 ** (fft + 5));
    analyserSend = effectSend(post, analyserNode, 1);
    audioNodes.push(analyserSend);
  }
  if (dry != null) {
    dry = applyGainCurve(dry);
    const dryGain = new GainNode(ac, { gain: dry });
    chain.push(dryGain);
    connectToOrbit(dryGain, orbit);
  } else {
    connectToOrbit(post, orbit);
  }

  // connect chain elements together
  chain.slice(1).reduce((last, current) => last.connect(current), chain[0]);
  audioNodes = audioNodes.concat(chain);
};

export const superdoughTrigger = (t, hap, ct, cps) => {
  superdough(hap, t - ct, hap.duration / cps, cps);
};<|MERGE_RESOLUTION|>--- conflicted
+++ resolved
@@ -468,32 +468,20 @@
   }
 
   if (
-<<<<<<< HEAD
     hasChanged(duration, reverbNode.duration) ||
     hasChanged(fade, reverbNode.fade) ||
     hasChanged(lp, reverbNode.lp) ||
     hasChanged(dim, reverbNode.dim) ||
+    hasChanged(irspeed, reverbNode.irspeed) ||
+    hasChanged(irbegin, reverbNode.irbegin) ||
     reverbNode.ir !== ir
-=======
-    hasChanged(duration, orbits[orbit].reverbNode.duration) ||
-    hasChanged(fade, orbits[orbit].reverbNode.fade) ||
-    hasChanged(lp, orbits[orbit].reverbNode.lp) ||
-    hasChanged(dim, orbits[orbit].reverbNode.dim) ||
-    hasChanged(irspeed, orbits[orbit].reverbNode.irspeed) ||
-    hasChanged(irbegin, orbits[orbit].reverbNode.irbegin) ||
-    orbits[orbit].reverbNode.ir !== ir
->>>>>>> ff2c59a2
   ) {
     // only regenerate when something has changed
     // avoids endless regeneration on things like
     // stack(s("a"), s("b").rsize(8)).room(.5)
     // this only works when args may stay undefined until here
     // setting default values breaks this
-<<<<<<< HEAD
-    reverbNode.generate(duration, fade, lp, dim, ir);
-=======
-    orbits[orbit].reverbNode.generate(duration, fade, lp, dim, ir, irspeed, irbegin);
->>>>>>> ff2c59a2
+    reverbNode.generate(duration, fade, lp, dim, ir, irspeed, irbegin);
   }
   return reverbNode;
 }
