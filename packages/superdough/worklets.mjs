--- conflicted
+++ resolved
@@ -1,9 +1,5 @@
 // coarse, crush, and shape processors adapted from dktr0's webdirt: https://github.com/dktr0/WebDirt/blob/5ce3d698362c54d6e1b68acc47eb2955ac62c793/dist/AudioWorklets.js
 // LICENSE GNU General Public License v3.0 see https://github.com/dktr0/WebDirt/blob/main/LICENSE
-<<<<<<< HEAD
-import { clamp, _mod } from './util.mjs';
-// const clamp = (num, min, max) => Math.min(Math.max(num, min), max);
-=======
 // TOFIX: THIS FILE DOES NOT SUPPORT IMPORTS ON DEPOLYMENT
 
 import OLAProcessor from './ola-processor';
@@ -12,7 +8,6 @@
 const clamp = (num, min, max) => Math.min(Math.max(num, min), max);
 const _mod = (n, m) => ((n % m) + m) % m;
 
->>>>>>> 46fe6d3c
 const blockSize = 128;
 // adjust waveshape to remove frequencies above nyquist to prevent aliasing
 // referenced from https://www.kvraudio.com/forum/viewtopic.php?t=375517
@@ -38,10 +33,6 @@
 }
 
 const waveshapes = {
-<<<<<<< HEAD
-  sine(phase) {
-    return Math.sin(Math.PI * 2 * phase);
-=======
   tri(phase, skew = 0.5) {
     const x = 1 - skew;
     if (phase >= skew) {
@@ -64,7 +55,6 @@
       return 0;
     }
     return 1;
->>>>>>> 46fe6d3c
   },
   custom(phase, values = [0, 1]) {
     const numParts = values.length - 1;
@@ -84,38 +74,6 @@
     const v = 2 * phase - 1;
     return v - polyBlep(phase, dt);
   },
-<<<<<<< HEAD
-  ramp(phase) {
-    return phase;
-  },
-  saw(phase) {
-    return 1 - phase;
-  },
-  tri(phase, skew = 0.5) {
-    const x = 1 - skew;
-    if (phase >= skew) {
-      return 1 / x - phase / x;
-    }
-    return phase / skew;
-  },
-  square(phase, skew = 0.5) {
-    if (phase >= skew) {
-      return 0;
-    }
-    return 1;
-  },
-};
-
-class AMProcessor extends AudioWorkletProcessor {
-  static get parameterDescriptors() {
-    return [
-      { name: 'cps', defaultValue: 0.5 },
-      { name: 'speed', defaultValue: 0.5 },
-      { name: 'cycle', defaultValue: 0 },
-      { name: 'skew', defaultValue: 0.5 },
-      { name: 'depth', defaultValue: 1 },
-      { name: 'phaseoffset', defaultValue: 0 },
-=======
 };
 function getParamValue(block, param) {
   if (param.length > 1) {
@@ -135,17 +93,12 @@
       { name: 'phaseoffset', defaultValue: 0 },
       { name: 'shape', defaultValue: 0 },
       { name: 'dcoffset', defaultValue: 0 },
->>>>>>> 46fe6d3c
     ];
   }
 
   constructor() {
     super();
     this.phase;
-<<<<<<< HEAD
-    this.started = false;
-=======
->>>>>>> 46fe6d3c
   }
 
   incrementPhase(dt) {
@@ -156,19 +109,6 @@
   }
 
   process(inputs, outputs, parameters) {
-<<<<<<< HEAD
-    const input = inputs[0];
-    const output = outputs[0];
-    const hasInput = !(input[0] === undefined);
-    if (this.started && !hasInput) {
-      return false;
-    }
-    this.started = hasInput;
-
-    const speed = parameters['speed'][0];
-    const cps = parameters['cps'][0];
-    const cycle = parameters['cycle'][0];
-=======
     // eslint-disable-next-line no-undef
     if (currentTime >= parameters.end[0]) {
       return false;
@@ -178,17 +118,10 @@
     const frequency = parameters['frequency'][0];
 
     const time = parameters['time'][0];
->>>>>>> 46fe6d3c
     const depth = parameters['depth'][0];
     const skew = parameters['skew'][0];
     const phaseoffset = parameters['phaseoffset'][0];
 
-<<<<<<< HEAD
-    const frequency = speed * cps;
-    if (this.phase == null) {
-      const secondsPassed = cycle / cps;
-      this.phase = _mod(secondsPassed * frequency + phaseoffset, 1);
-=======
     const dcoffset = parameters['dcoffset'][0];
     const shape = waveShapeNames[parameters['shape'][0]];
 
@@ -196,23 +129,10 @@
 
     if (this.phase == null) {
       this.phase = _mod(time * frequency + phaseoffset, 1);
->>>>>>> 46fe6d3c
     }
     // eslint-disable-next-line no-undef
     const dt = frequency / sampleRate;
     for (let n = 0; n < blockSize; n++) {
-<<<<<<< HEAD
-      for (let i = 0; i < input.length; i++) {
-        const modval = clamp(waveshapes.tri(this.phase, skew) * depth + (1 - depth), 0, 1);
-        output[i][n] = input[i][n] * modval;
-      }
-      this.incrementPhase(dt);
-    }
-    return true;
-  }
-}
-registerProcessor('am-processor', AMProcessor);
-=======
       for (let i = 0; i < output.length; i++) {
         const modval = (waveshapes[shape](this.phase, skew) + dcoffset) * depth;
         output[i][n] = modval;
@@ -224,7 +144,6 @@
   }
 }
 registerProcessor('lfo-processor', LFOProcessor);
->>>>>>> 46fe6d3c
 
 class CoarseProcessor extends AudioWorkletProcessor {
   static get parameterDescriptors() {
@@ -974,4 +893,65 @@
   }
 }
 
-registerProcessor('byte-beat-processor', ByteBeatProcessor);+registerProcessor('byte-beat-processor', ByteBeatProcessor);
+
+
+class AMProcessor extends AudioWorkletProcessor {
+  static get parameterDescriptors() {
+    return [
+      { name: 'cps', defaultValue: 0.5 },
+      { name: 'speed', defaultValue: 0.5 },
+      { name: 'cycle', defaultValue: 0 },
+      { name: 'skew', defaultValue: 0.5 },
+      { name: 'depth', defaultValue: 1 },
+      { name: 'phaseoffset', defaultValue: 0 },
+    ];
+  }
+
+  constructor() {
+    super();
+    this.phase;
+    this.started = false;
+  }
+
+  incrementPhase(dt) {
+    this.phase += dt;
+    if (this.phase > 1.0) {
+      this.phase = this.phase - 1;
+    }
+  }
+
+  process(inputs, outputs, parameters) {
+    const input = inputs[0];
+    const output = outputs[0];
+    const hasInput = !(input[0] === undefined);
+    if (this.started && !hasInput) {
+      return false;
+    }
+    this.started = hasInput;
+
+    const speed = parameters['speed'][0];
+    const cps = parameters['cps'][0];
+    const cycle = parameters['cycle'][0];
+    const depth = parameters['depth'][0];
+    const skew = parameters['skew'][0];
+    const phaseoffset = parameters['phaseoffset'][0];
+
+    const frequency = speed * cps;
+    if (this.phase == null) {
+      const secondsPassed = cycle / cps;
+      this.phase = _mod(secondsPassed * frequency + phaseoffset, 1);
+    }
+    // eslint-disable-next-line no-undef
+    const dt = frequency / sampleRate;
+    for (let n = 0; n < blockSize; n++) {
+      for (let i = 0; i < input.length; i++) {
+        const modval = clamp(waveshapes.tri(this.phase, skew) * depth + (1 - depth), 0, 1);
+        output[i][n] = input[i][n] * modval;
+      }
+      this.incrementPhase(dt);
+    }
+    return true;
+  }
+}
+registerProcessor('am-processor', AMProcessor);