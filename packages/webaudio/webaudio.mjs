/*
webaudio.mjs - <short description TODO>
Copyright (C) 2022 Strudel contributors - see <https://codeberg.org/uzu/strudel/src/branch/main/packages/webaudio/webaudio.mjs>
This program is free software: you can redistribute it and/or modify it under the terms of the GNU Affero General Public License as published by the Free Software Foundation, either version 3 of the License, or (at your option) any later version. This program is distributed in the hope that it will be useful, but WITHOUT ANY WARRANTY; without even the implied warranty of MERCHANTABILITY or FITNESS FOR A PARTICULAR PURPOSE.  See the GNU Affero General Public License for more details. You should have received a copy of the GNU Affero General Public License along with this program.  If not, see <https://www.gnu.org/licenses/>.
*/

import * as strudel from '@strudel/core';
import { superdough, getAudioContext, setLogger, doughTrigger } from 'superdough';
const { Pattern, logger, repl } = strudel;

setLogger(logger);

const hap2value = (hap) => {
  hap.ensureObjectValue();
  return hap.value;
};

export const webaudioOutputTrigger = (t, hap, ct, cps) => superdough(hap2value(hap), t - ct, hap.duration / cps, cps);
// uses more precise, absolute t if available, see https://github.com/tidalcycles/strudel/pull/1004
<<<<<<< HEAD
export const webaudioOutput = (hap, deadline, hapDuration, cps, t, cycle) => {
  return superdough(hap2value(hap), t ? `=${t}` : deadline, hapDuration, cps, cycle);
};
=======
export const webaudioOutput = (hap, deadline, hapDuration, cps, t) => {
  return superdough(hap2value(hap), t ? `=${t}` : deadline, hapDuration, cps);
};

>>>>>>> 46fe6d3c
Pattern.prototype.webaudio = function () {
  return this.onTrigger(webaudioOutputTrigger);
};

export function webaudioRepl(options = {}) {
  options = {
    getTime: () => getAudioContext().currentTime,
    defaultOutput: webaudioOutput,
    ...options,
  };
<<<<<<< HEAD

  const { defaultOutput, getTime } = options;
  return new strudel.Cyclist({
    ...options,
    onTrigger: strudel.getTrigger({ defaultOutput, getTime }),
  });
=======
  return repl(options);
>>>>>>> 46fe6d3c
}

Pattern.prototype.dough = function () {
  return this.onTrigger(doughTrigger, 1);
};<|MERGE_RESOLUTION|>--- conflicted
+++ resolved
@@ -17,16 +17,10 @@
 
 export const webaudioOutputTrigger = (t, hap, ct, cps) => superdough(hap2value(hap), t - ct, hap.duration / cps, cps);
 // uses more precise, absolute t if available, see https://github.com/tidalcycles/strudel/pull/1004
-<<<<<<< HEAD
-export const webaudioOutput = (hap, deadline, hapDuration, cps, t, cycle) => {
-  return superdough(hap2value(hap), t ? `=${t}` : deadline, hapDuration, cps, cycle);
-};
-=======
 export const webaudioOutput = (hap, deadline, hapDuration, cps, t) => {
   return superdough(hap2value(hap), t ? `=${t}` : deadline, hapDuration, cps);
 };
 
->>>>>>> 46fe6d3c
 Pattern.prototype.webaudio = function () {
   return this.onTrigger(webaudioOutputTrigger);
 };
@@ -37,16 +31,7 @@
     defaultOutput: webaudioOutput,
     ...options,
   };
-<<<<<<< HEAD
-
-  const { defaultOutput, getTime } = options;
-  return new strudel.Cyclist({
-    ...options,
-    onTrigger: strudel.getTrigger({ defaultOutput, getTime }),
-  });
-=======
   return repl(options);
->>>>>>> 46fe6d3c
 }
 
 Pattern.prototype.dough = function () {
