/*
webaudio.mjs - <short description TODO>
Copyright (C) 2022 Strudel contributors - see <https://codeberg.org/uzu/strudel/src/branch/main/packages/webaudio/webaudio.mjs>
This program is free software: you can redistribute it and/or modify it under the terms of the GNU Affero General Public License as published by the Free Software Foundation, either version 3 of the License, or (at your option) any later version. This program is distributed in the hope that it will be useful, but WITHOUT ANY WARRANTY; without even the implied warranty of MERCHANTABILITY or FITNESS FOR A PARTICULAR PURPOSE.  See the GNU Affero General Public License for more details. You should have received a copy of the GNU Affero General Public License along with this program.  If not, see <https://www.gnu.org/licenses/>.
*/

import * as strudel from '@strudel/core';
import { superdough, getAudioContext, setLogger, doughTrigger } from 'superdough';
const { Pattern, logger, repl } = strudel;

setLogger(logger);

const hap2value = (hap) => {
  hap.ensureObjectValue();
  return hap.value;
};

export const webaudioOutputTrigger = (t, hap, ct, cps) => superdough(hap2value(hap), t - ct, hap.duration / cps, cps);
<<<<<<< HEAD
// uses more precise, absolute t if available, see https://github.com/tidalcycles/strudel/pull/1004
export const webaudioOutput = (hap, deadline, hapDuration, cps, t) => {
  return superdough(hap2value(hap), t ? `=${t}` : deadline, hapDuration, cps);
};
=======
// uses more precise, absolute t if available, see https://codeberg.org/uzu/strudel/pulls/1004
export const webaudioOutput = (hap, deadline, hapDuration, cps, t) =>
  superdough(hap2value(hap), t ? `=${t}` : deadline, hapDuration);
>>>>>>> b1aba294

Pattern.prototype.webaudio = function () {
  return this.onTrigger(webaudioOutputTrigger);
};

export function webaudioRepl(options = {}) {
  options = {
    getTime: () => getAudioContext().currentTime,
    defaultOutput: webaudioOutput,
    ...options,
  };
  return repl(options);
}

Pattern.prototype.dough = function () {
  return this.onTrigger(doughTrigger, 1);
};<|MERGE_RESOLUTION|>--- conflicted
+++ resolved
@@ -16,16 +16,11 @@
 };
 
 export const webaudioOutputTrigger = (t, hap, ct, cps) => superdough(hap2value(hap), t - ct, hap.duration / cps, cps);
-<<<<<<< HEAD
 // uses more precise, absolute t if available, see https://github.com/tidalcycles/strudel/pull/1004
 export const webaudioOutput = (hap, deadline, hapDuration, cps, t) => {
   return superdough(hap2value(hap), t ? `=${t}` : deadline, hapDuration, cps);
 };
-=======
-// uses more precise, absolute t if available, see https://codeberg.org/uzu/strudel/pulls/1004
-export const webaudioOutput = (hap, deadline, hapDuration, cps, t) =>
-  superdough(hap2value(hap), t ? `=${t}` : deadline, hapDuration);
->>>>>>> b1aba294
+
 
 Pattern.prototype.webaudio = function () {
   return this.onTrigger(webaudioOutputTrigger);
