--- conflicted
+++ resolved
@@ -1,10 +1,6 @@
-<<<<<<< HEAD
-import { noteToMidi, freqToMidi } from '@strudel.cycles/core';
+
+import { noteToMidi, freqToMidi, getSoundIndex } from '@strudel.cycles/core';
 import { getAudioContext, registerSound, getEnvelope, getADSRValues } from '@strudel.cycles/webaudio';
-=======
-import { noteToMidi, freqToMidi, getSoundIndex } from '@strudel.cycles/core';
-import { getAudioContext, registerSound, getEnvelope } from '@strudel.cycles/webaudio';
->>>>>>> 92e0d09c
 import gm from './gm.mjs';
 
 let loadCache = {};
@@ -135,20 +131,14 @@
     registerSound(
       name,
       async (time, value, onended) => {
-<<<<<<< HEAD
-        const { n = 0 } = value;
         const [attack, decay, sustain, release] = getADSRValues([
           value.attack,
           value.decay,
           value.sustain,
           value.release,
         ]);
-        const font = fonts[n % fonts.length];
-=======
         const n = getSoundIndex(value.n, fonts.length);
-        const { attack = 0.001, decay = 0.001, sustain = 1, release = 0.001 } = value;
         const font = fonts[n];
->>>>>>> 92e0d09c
         const ctx = getAudioContext();
         const bufferSource = await getFontBufferSource(font, value, ctx);
         bufferSource.start(time);
