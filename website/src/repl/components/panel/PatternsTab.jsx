--- conflicted
+++ resolved
@@ -60,13 +60,8 @@
   const viewingPatternData = parseJSON(viewingPatternStore);
   const viewingPatternID = viewingPatternData.id;
   return (
-<<<<<<< HEAD
     <div className="">
       {Object.values(patterns)
-=======
-    <div className="font-mono text-sm">
-      {Object.values(patterns ?? {})
->>>>>>> 470a3452
         .reverse()
         .map((pattern) => {
           const id = pattern.id;
@@ -106,60 +101,6 @@
   const { userPatterns, patternFilter } = useSettings();
   const viewingPatternID = viewingPatternData?.id;
   return (
-<<<<<<< HEAD
-    <div className="px-4 w-full text-foreground space-y-2  flex flex-col overflow-hidden max-h-full h-full">
-      <ButtonGroup
-        value={patternFilter}
-        onChange={(value) => settingsMap.setKey('patternFilter', value)}
-        items={patternFilterName}
-      ></ButtonGroup>
-      {patternFilter === patternFilterName.user && (
-        <div>
-          <div className="pr-4 space-x-4 border-b border-foreground flex max-w-full overflow-x-auto">
-            <ActionButton
-              label="new"
-              onClick={() => {
-                const { data } = userPattern.createAndAddToDB();
-                updateCodeWindow(data);
-              }}
-            />
-            <ActionButton
-              label="duplicate"
-              onClick={() => {
-                const { data } = userPattern.duplicate(viewingPatternData);
-                updateCodeWindow(data);
-              }}
-            />
-            <ActionButton
-              label="delete"
-              onClick={() => {
-                const { data } = userPattern.delete(viewingPatternID);
-                updateCodeWindow({ ...data, collection: userPattern.collection });
-              }}
-            />
-            <label className="hover:opacity-50 cursor-pointer">
-              <input
-                style={{ display: 'none' }}
-                type="file"
-                multiple
-                accept="text/plain,application/json"
-                onChange={(e) => importPatterns(e.target.files)}
-              />
-              import
-            </label>
-            <ActionButton label="export" onClick={exportPatterns} />
-
-            <ActionButton
-              label="delete-all"
-              onClick={() => {
-                const { data } = userPattern.clearAll();
-                updateCodeWindow(data);
-              }}
-            />
-          </div>
-        </div>
-      )}
-=======
     <div className="flex flex-col gap-2 flex-grow overflow-hidden h-full pb-2 ">
       <div className="pr-4 space-x-4  flex max-w-full overflow-x-auto">
         <ActionButton
@@ -203,7 +144,6 @@
           }}
         />
       </div>
->>>>>>> 470a3452
 
       <div className="overflow-auto h-full bg-background p-2 rounded-md">
         {patternFilter === patternFilterName.user && (
@@ -221,25 +161,6 @@
             viewingPatternID={viewingPatternID}
           />
         )}
-<<<<<<< HEAD
-        {patternFilter !== patternFilterName.user &&
-          Array.from(collections.keys()).map((collection) => {
-            const patterns = collections.get(collection);
-            return (
-              <section key={collection} className="py-2">
-                <h2 className="text-xl mb-2">{collection}</h2>
-
-                <PatternButtons
-                  onClick={(id) => updateCodeWindow({ ...patterns[id], collection }, autoResetPatternOnChange)}
-                  started={context.started}
-                  patterns={patterns}
-                  activePattern={activePattern}
-                />
-              </section>
-            );
-          })}
-      </section>
-=======
       </div>
     </div>
   );
@@ -345,7 +266,6 @@
       ) : (
         <PublicPatterns context={context} />
       )}
->>>>>>> 470a3452
     </div>
   );
 }