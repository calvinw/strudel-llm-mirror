import { evalScope, hash2code, logger } from '@strudel/core';
import { settingPatterns, defaultAudioDeviceName } from '../settings.mjs';
import { getAudioContext, initializeAudioOutput, setDefaultAudioContext, setVersionDefaults } from '@strudel/webaudio';
import { getMetadata } from '../metadata_parser';
import { isTauri } from '../tauri.mjs';
import './Repl.css';
import { createClient } from '@supabase/supabase-js';
import { nanoid } from 'nanoid';
import { writeText } from '@tauri-apps/plugin-clipboard-manager';
import { $featuredPatterns, loadDBPatterns } from '@src/user_pattern_utils.mjs';

// Create a single supabase client for interacting with your database
export const supabase = createClient(
  'https://pidxdsxphlhzjnzmifth.supabase.co',
  'eyJhbGciOiJIUzI1NiIsInR5cCI6IkpXVCJ9.eyJpc3MiOiJzdXBhYmFzZSIsInJlZiI6InBpZHhkc3hwaGxoempuem1pZnRoIiwicm9sZSI6ImFub24iLCJpYXQiOjE2NTYyMzA1NTYsImV4cCI6MTk3MTgwNjU1Nn0.bqlw7802fsWRnqU5BLYtmXk_k-D1VFmbkHMywWc15NM',
);

let dbLoaded;
if (typeof window !== 'undefined') {
  dbLoaded = loadDBPatterns();
}

export async function initCode() {
  // load code from url hash (either short hash from database or decode long hash)
  try {
    const initialUrl = window.location.href;
    const hash = initialUrl.split('?')[1]?.split('#')?.[0]?.split('&')[0];
    const codeParam = window.location.href.split('#')[1] || '';
    if (codeParam) {
      // looking like https://strudel.cc/#ImMzIGUzIg%3D%3D (hash length depends on code length)
      return hash2code(codeParam);
    } else if (hash) {
      // looking like https://strudel.cc/?J01s5i1J0200 (fixed hash length)
      return supabase
        .from('code_v1')
        .select('code')
        .eq('hash', hash)
        .then(({ data, error }) => {
          if (error) {
            console.warn('failed to load hash', error);
          }
          if (data.length) {
            //console.log('load hash from database', hash);
            return data[0].code;
          }
        });
    }
  } catch (err) {
    console.warn('failed to decode', err);
  }
}

export const parseJSON = (json) => {
  json = json != null && json.length ? json : '{}';
  try {
    return JSON.parse(json);
  } catch {
    return '{}';
  }
};

export async function getRandomTune() {
  await dbLoaded;
  const featuredTunes = Object.entries($featuredPatterns.get());
  const randomItem = (arr) => arr[Math.floor(Math.random() * arr.length)];
  const [_, data] = randomItem(featuredTunes);
  return data;
}

export function loadModules() {
  let modules = [
    import('@strudel/core'),
    import('@strudel/draw'),
    import('@strudel/tonal'),
    import('@strudel/mini'),
    import('@strudel/xen'),
    import('@strudel/webaudio'),
    import('@strudel/codemirror'),
    import('@strudel/hydra'),
    import('@strudel/serial'),
    import('@strudel/soundfonts'),
    import('@strudel/csound'),
    import('@strudel/tidal'),
<<<<<<< HEAD
    import('@strudel/gamepad'),
=======
    import('@strudel/motion'),
>>>>>>> f558b4b8
    import('@strudel/mqtt'),
  ];
  if (isTauri()) {
    modules = modules.concat([
      import('@strudel/desktopbridge/loggerbridge.mjs'),
      import('@strudel/desktopbridge/midibridge.mjs'),
      import('@strudel/desktopbridge/oscbridge.mjs'),
    ]);
  } else {
    modules = modules.concat([import('@strudel/midi'), import('@strudel/osc')]);
  }

  return evalScope(settingPatterns, ...modules);
}
// confirm dialog is a promise in webkit and a boolean in other browsers... normalize it to be a promise everywhere
export function confirmDialog(msg) {
  const confirmed = confirm(msg);
  if (confirmed instanceof Promise) {
    return confirmed;
  }
  return new Promise((resolve) => {
    resolve(confirmed);
  });
}

let lastShared;
export async function shareCode(codeToShare) {
  // const codeToShare = activeCode || code;
  if (lastShared === codeToShare) {
    logger(`Link already generated!`, 'error');
    return;
  }

  confirmDialog(
    'Do you want your pattern to be public? If no, press cancel and you will get just a private link.',
  ).then(async (isPublic) => {
    const hash = nanoid(12);
    const shareUrl = window.location.origin + window.location.pathname + '?' + hash;
    const { error } = await supabase.from('code_v1').insert([{ code: codeToShare, hash, ['public']: isPublic }]);
    if (!error) {
      lastShared = codeToShare;
      // copy shareUrl to clipboard
      if (isTauri()) {
        await writeText(shareUrl);
      } else {
        await navigator.clipboard.writeText(shareUrl);
      }
      const message = `Link copied to clipboard: ${shareUrl}`;
      alert(message);
      // alert(message);
      logger(message, 'highlight');
    } else {
      console.log('error', error);
      const message = `Error: ${error.message}`;
      // alert(message);
      logger(message);
    }
  });
}

export const isIframe = () => window.location !== window.parent.location;
function isCrossOriginFrame() {
  try {
    return !window.top.location.hostname;
  } catch (e) {
    return true;
  }
}

export const isUdels = () => {
  if (isCrossOriginFrame()) {
    return false;
  }
  return window.top?.location?.pathname.includes('udels');
};

export const getAudioDevices = async () => {
  await navigator.mediaDevices.getUserMedia({ audio: true });
  let mediaDevices = await navigator.mediaDevices.enumerateDevices();
  mediaDevices = mediaDevices.filter((device) => device.kind === 'audiooutput' && device.deviceId !== 'default');
  const devicesMap = new Map();
  devicesMap.set(defaultAudioDeviceName, '');
  mediaDevices.forEach((device) => {
    devicesMap.set(device.label, device.deviceId);
  });
  return devicesMap;
};

export const setAudioDevice = async (id) => {
  let audioCtx = getAudioContext();
  if (audioCtx.sinkId === id) {
    return;
  }
  await audioCtx.suspend();
  await audioCtx.close();
  audioCtx = setDefaultAudioContext();
  await audioCtx.resume();
  const isValidID = (id ?? '').length > 0;
  if (isValidID) {
    try {
      await audioCtx.setSinkId(id);
    } catch {
      logger('failed to set audio interface', 'warning');
    }
  }
  initializeAudioOutput();
};

export function setVersionDefaultsFrom(code) {
  try {
    const metadata = getMetadata(code);
    setVersionDefaults(metadata.version);
  } catch (err) {
    console.error('Error parsing metadata..');
    console.error(err);
  }
}<|MERGE_RESOLUTION|>--- conflicted
+++ resolved
@@ -81,11 +81,8 @@
     import('@strudel/soundfonts'),
     import('@strudel/csound'),
     import('@strudel/tidal'),
-<<<<<<< HEAD
     import('@strudel/gamepad'),
-=======
     import('@strudel/motion'),
->>>>>>> f558b4b8
     import('@strudel/mqtt'),
   ];
   if (isTauri()) {
