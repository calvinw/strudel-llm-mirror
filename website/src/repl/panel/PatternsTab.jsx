import { DocumentDuplicateIcon, PencilSquareIcon, TrashIcon } from '@heroicons/react/20/solid';

import {
<<<<<<< HEAD
=======
  $featuredPatterns,
  $publicPatterns,
  clearUserPatterns,
  deleteActivePattern,
  duplicateActivePattern,
>>>>>>> a7daf419
  exportPatterns,
  importPatterns,
  useActivePattern,
  useViewingPattern,
  useSettings,
  userPattern,
  examplePattern,
} from '../../settings.mjs';
<<<<<<< HEAD
import { useMemo } from 'react';
=======
import * as tunes from '../tunes.mjs';
import { useStore } from '@nanostores/react';
import { getMetadata } from '../../metadata_parser';
>>>>>>> a7daf419

function classNames(...classes) {
  return classes.filter(Boolean).join(' ');
}

function PatternButton({ showOutline, onClick, label, showHiglight }) {
  return (
    <a
      className={classNames(
        'mr-4 hover:opacity-50 cursor-pointer inline-block',
        showOutline && 'outline outline-1',
        showHiglight && 'bg-selection',
      )}
      onClick={onClick}
    >
      {label}
    </a>
  );
}

function PatternButtons({ patterns, activePattern, onClick, viewingPattern, started }) {
  return (
    <div className="font-mono text-sm">
      {Object.entries(patterns).map(([id]) => (
        <PatternButton
          key={id}
          label={id}
          showHiglight={id === viewingPattern}
          showOutline={id === activePattern && started}
          onClick={() => onClick(id)}
        />
      ))}
    </div>
  );
}

export function PatternsTab({ context }) {
  const { userPatterns } = useSettings();
  const examplePatterns = useMemo(() => examplePattern.getAll(), []);
  const activePattern = useActivePattern();
<<<<<<< HEAD
  const viewingPattern = useViewingPattern();
  const updateCodeWindow = (id, code, reset = false) => {
    context.handleUpdate(id, code, reset);
  };
  const onPatternBtnClick = (id, isExample = false) => {
    const code = isExample ? examplePatterns[id].code : userPatterns[id].code;

    // display selected pattern code in the window
    updateCodeWindow(id, code, isExample);
  };

  const isExample = examplePatterns[viewingPattern] != null;
=======
  const featuredPatterns = useStore($featuredPatterns);
  const publicPatterns = useStore($publicPatterns);
  const isExample = useMemo(() => activePattern && !!tunes[activePattern], [activePattern]);
>>>>>>> a7daf419
  return (
    <div className="px-4 w-full dark:text-white text-stone-900 space-y-4 pb-4">
      <section>
        {viewingPattern && (
          <div className="flex items-center mb-2 space-x-2 overflow-auto">
            <h1 className="text-xl">{viewingPattern}</h1>
            <div className="space-x-4 flex w-min">
              {!isExample && (
                <button
                  className="hover:opacity-50"
                  onClick={() => {
                    const { id, data } = userPattern.rename(viewingPattern);
                    updateCodeWindow(id, data.code);
                  }}
                  title="Rename"
                >
                  <PencilSquareIcon className="w-5 h-5" />
                </button>
              )}
              <button
                className="hover:opacity-50"
                onClick={() => {
                  const { id, data } = userPattern.duplicate(viewingPattern);
                  updateCodeWindow(id, data.code);
                }}
                title="Duplicate"
              >
                <DocumentDuplicateIcon className="w-5 h-5" />
              </button>
              {!isExample && (
                <button
                  className="hover:opacity-50"
                  onClick={() => {
                    const { id, data } = userPattern.delete(viewingPattern);
                    updateCodeWindow(id, data.code);
                  }}
                  title="Delete"
                >
                  <TrashIcon className="w-5 h-5" />
                </button>
              )}
            </div>
          </div>
        )}
        <PatternButtons
          onClick={onPatternBtnClick}
          patterns={userPatterns}
          started={context.started}
          activePattern={activePattern}
          viewingPattern={viewingPattern}
        />
        <div className="pr-4 space-x-4 border-b border-foreground mb-2 h-8 flex overflow-auto max-w-full items-center">
          <button
            className="hover:opacity-50"
            onClick={() => {
              const { id, data } = userPattern.create();
              updateCodeWindow(id, data.code);
            }}
          >
            new
          </button>
          <button
            className="hover:opacity-50"
            onClick={() => {
              const { id, data } = userPattern.clearAll();
              updateCodeWindow(id, data.code);
            }}
          >
            clear
          </button>
          <label className="hover:opacity-50 cursor-pointer">
            <input
              style={{ display: 'none' }}
              type="file"
              multiple
              accept="text/plain,application/json"
              onChange={(e) => importPatterns(e.target.files)}
            />
            import
          </label>
          <button className="hover:opacity-50" onClick={() => exportPatterns()}>
            export
          </button>
        </div>
      </section>
      {featuredPatterns && (
        <section>
          <h2 className="text-xl mb-2">Featured Patterns</h2>
          <div className="font-mono text-sm">
            {featuredPatterns.map((pattern) => (
              <a
                key={pattern.id}
                className={classNames(
                  'mr-4 hover:opacity-50 cursor-pointer block',
                  pattern.hash === activePattern ? 'outline outline-1' : '',
                )}
                onClick={() => {
                  setActivePattern(pattern.hash);
                  context.handleUpdate(pattern.code, true);
                }}
              >
                <PatternLabel pattern={pattern} />
              </a>
            ))}
          </div>
        </section>
      )}
      {publicPatterns && (
        <section>
          <h2 className="text-xl mb-2">Last Creations</h2>
          <div className="font-mono text-sm">
            {publicPatterns.map((pattern) => (
              <a
                key={'public-' + pattern.id}
                className={classNames(
                  'mr-4 hover:opacity-50 cursor-pointer block', // inline-block
                  pattern.hash === activePattern ? 'outline outline-1' : '',
                )}
                onClick={() => {
                  setActivePattern(pattern.hash);
                  context.handleUpdate(pattern.code, true);
                }}
              >
                <PatternLabel pattern={pattern} />
              </a>
            ))}
          </div>
        </section>
      )}
      <section>
<<<<<<< HEAD
        <h2 className="text-xl mb-2">Examples</h2>
        <PatternButtons
          onClick={(id) => onPatternBtnClick(id, true)}
          started={context.started}
          patterns={examplePatterns}
          activePattern={activePattern}
          viewingPattern={viewingPattern}
        />
=======
        <h2 className="text-xl mb-2">Stock Examples</h2>
        <div className="font-mono text-sm">
          {Object.entries(tunes).map(([key, tune]) => (
            <a
              key={key}
              className={classNames(
                'mr-4 hover:opacity-50 cursor-pointer inline-block',
                key === activePattern ? 'outline outline-1' : '',
              )}
              onClick={() => {
                setActivePattern(key);
                context.handleUpdate(tune, true);
              }}
            >
              {key}
            </a>
          ))}
        </div>
>>>>>>> a7daf419
      </section>
    </div>
  );
}

export function PatternLabel({ pattern } /* : { pattern: Tables<'code'> } */) {
  const meta = useMemo(() => getMetadata(pattern.code), [pattern]);
  return (
    <>
      {pattern.id}. {meta.title || pattern.hash} by {Array.isArray(meta.by) ? meta.by.join(',') : 'Anonymous'}
    </>
  );
}<|MERGE_RESOLUTION|>--- conflicted
+++ resolved
@@ -1,14 +1,13 @@
 import { DocumentDuplicateIcon, PencilSquareIcon, TrashIcon } from '@heroicons/react/20/solid';
 
 import {
-<<<<<<< HEAD
-=======
+
   $featuredPatterns,
   $publicPatterns,
   clearUserPatterns,
   deleteActivePattern,
   duplicateActivePattern,
->>>>>>> a7daf419
+
   exportPatterns,
   importPatterns,
   useActivePattern,
@@ -17,13 +16,13 @@
   userPattern,
   examplePattern,
 } from '../../settings.mjs';
-<<<<<<< HEAD
+
 import { useMemo } from 'react';
-=======
+
 import * as tunes from '../tunes.mjs';
 import { useStore } from '@nanostores/react';
 import { getMetadata } from '../../metadata_parser';
->>>>>>> a7daf419
+
 
 function classNames(...classes) {
   return classes.filter(Boolean).join(' ');
@@ -64,7 +63,7 @@
   const { userPatterns } = useSettings();
   const examplePatterns = useMemo(() => examplePattern.getAll(), []);
   const activePattern = useActivePattern();
-<<<<<<< HEAD
+
   const viewingPattern = useViewingPattern();
   const updateCodeWindow = (id, code, reset = false) => {
     context.handleUpdate(id, code, reset);
@@ -77,11 +76,11 @@
   };
 
   const isExample = examplePatterns[viewingPattern] != null;
-=======
+
   const featuredPatterns = useStore($featuredPatterns);
   const publicPatterns = useStore($publicPatterns);
   const isExample = useMemo(() => activePattern && !!tunes[activePattern], [activePattern]);
->>>>>>> a7daf419
+
   return (
     <div className="px-4 w-full dark:text-white text-stone-900 space-y-4 pb-4">
       <section>
@@ -212,7 +211,7 @@
         </section>
       )}
       <section>
-<<<<<<< HEAD
+
         <h2 className="text-xl mb-2">Examples</h2>
         <PatternButtons
           onClick={(id) => onPatternBtnClick(id, true)}
@@ -221,7 +220,7 @@
           activePattern={activePattern}
           viewingPattern={viewingPattern}
         />
-=======
+
         <h2 className="text-xl mb-2">Stock Examples</h2>
         <div className="font-mono text-sm">
           {Object.entries(tunes).map(([key, tune]) => (
@@ -240,7 +239,7 @@
             </a>
           ))}
         </div>
->>>>>>> a7daf419
+
       </section>
     </div>
   );
